--- conflicted
+++ resolved
@@ -554,200 +554,4 @@
         return self._output_names_to_tensors(super().loop(count, cond, sub_graph,
                                                           inputs=inputs,
                                                           outputs=outputs,  # @TODO: unique output names
-<<<<<<< HEAD
-                                                          name=name))
-
-
-# this works, and the exported graph is usable:
-
-if True:
-    @Graph.trace(outputs="s")
-    def f(x,y):
-        return x + y
-
-    @Graph.trace(outputs="z")
-    def g(x,y):
-        return x.ox.abs(f(x, y) + 1.0)
-
-    # g.save("c:/me/abssum.onnx")
-    g.save("abssum.onnx")
-
-    print(g([2.0], [-5.0]))
-
-import sys
-if len(sys.argv) > 1:
-    text = input("Python process id: {} >".format(os.getpid()))  # or raw_input in python2
-
-if True:
-    @Graph.trace(outputs='range_res',
-                 input_types  = [_Ty.I(shape=[])],
-                 output_types = [_Ty.I(shape=['N'])])
-    def onnx_range(len):
-        ox = len.ox
-        is_true = ox.constant(value=True)  # dummy condition, always True
-        dummy_state_val = ox.constant(value=True)
-        @Graph.trace(outputs=['c_o', 's_o', 'i_o'],
-                     input_types  = [_Ty.I([1]), _Ty.b, _Ty.b],
-                     output_types = [_Ty.b, _Ty.b, _Ty.i])
-        def range_body(iteration_num, condition, dummy_state):
-            """
-            Loop body follows the requirements of ONNX Loop:
-
-            "The graph run each iteration.
-            It has 2+N inputs: (iteration_num, condition, loop carried dependencies...).
-            It has 1+N+K outputs: (condition, loop carried dependencies..., scan_outputs...).
-            Each scan_output is created by concatenating the value of the specified output value at the end of each iteration of the loop.
-            It is an error if the dimensions or data type of these scan_outputs change across loop iterations."
-
-            Inputs:
-                iteration_num
-                condition (dummy)
-                dummy_state: loop-carried dependencies  --@BUGBUG: ORT requires at least one. Known and fixed in opset 11.
-
-            Outputs:
-                c_o: dummy condition, always True
-                s_o: dummy loop-carried dependencies
-                i_o: K scan outputs
-            """
-            iteration_num = iteration_num + 0  # @WORKAROUND: iteration_num is updated by the ONNX loop in-place; adding 0 creates a copy
-            return is_true, dummy_state_val, iteration_num
-
-        # "Final N loop carried dependency values then K scan_outputs"
-        _, range_out = ox.loop(len, is_true, range_body, inputs=[dummy_state_val], outputs=['ds_o', 'range_out'])  # passing is_true for dummy_state
-        return range_out
-
-    onnx_range.save('range.onnx')
-    print(onnx_range(np.array(16, dtype=np.int64)))
-
-
-if True:  # old version that does only one step
-    path_stem = "c:/work/marian-dev/local/model/model.npz.best-ce-mean-words-debug-sin-uniq"
-    #path_stem = "C:/f/.odxcaches/_modeldata/model.npz.best-ce-mean-words-debug-sin-uniq"
-    encode_source = Graph.load(f"{path_stem}.encode_source.onnx",
-                            inputs=['data_0', 'data_0_mask', 'data_0_posrange'])  # define the order of arguments
-    decode_first  = Graph.load(f"{path_stem}.decode_first.onnx",
-                            inputs=['data_1_posrange', 'encoder_context_0', 'data_0_mask'],
-                            outputs=['first_logits', 'first_decoder_state_0', 'first_decoder_state_1', 'first_decoder_state_2', 'first_decoder_state_3', 'first_decoder_state_4', 'first_decoder_state_5'])
-    decode_next   = Graph.load(f"{path_stem}.decode_next.onnx",
-                            inputs=['prev_word', 'data_1_posrange', 'encoder_context_0', 'data_0_mask',
-                                    'decoder_state_0', 'decoder_state_1', 'decoder_state_2', 'decoder_state_3', 'decoder_state_4', 'decoder_state_5'],
-                            outputs=['next_logits', 'next_decoder_state_0', 'next_decoder_state_1', 'next_decoder_state_2', 'next_decoder_state_3', 'next_decoder_state_4', 'next_decoder_state_5'])
-    @Graph.trace(
-        input_types =[ Int32TensorType(shape=['SOURCE_LENGTH']),
-                       FloatTensorType(shape=['SOURCE_LENGTH', 1, 1]),
-                       FloatTensorType(shape=['SOURCE_LENGTH', 1, 1])],
-        output_types=[ Int64TensorType(shape=[1, 'SOURCE_LENGTH', 1, 1]) ],
-        outputs="Y")
-    def greedy_search(X):
-        ox = X.ox
-        data_0 = X
-        data_0_shape = data_0.shape()
-        data_0_mask = ox.constant_of_shape(data_0_shape, value=1.0)
-        seq_len = data_0_shape[-1]
-        data_0_index_range = onnx_range(seq_len).cast(to=1)  # 1=float32
-        data_0_index_range = ox.constant(value=np.array(range(3))).cast(to=1)  # hard-coded for now
-        max_len = seq_len * 3
-
-        encoder_context_0 = encode_source(data_0=data_0, data_0_mask=data_0_mask,
-                                        data_0_posrange=data_0_index_range)
-
-        y_len_0 = ox.constant(value=0.0)
-        logp, *out_decoder_states = decode_first(data_1_posrange=y_len_0,
-                                                encoder_context_0=encoder_context_0, data_0_mask=data_0_mask)
-        
-        # # !!!! logp[:, :, :, unk_id] = -1e8  # suppress <unk>, like Marian
-        y_t = logp[0,0].argmax(axis=-1)
-        test_y_t = (y_t == 0)
-
-        if True:
-            Y = [y_t]
-            y_len = ox.constant(value=float(len(Y)))
-            for t in range(2):
-                logp, *out_decoder_states = decode_next(
-                    prev_word=y_t, data_1_posrange=y_len,
-                    encoder_context_0=encoder_context_0, data_0_mask=data_0_mask,
-                    decoder_state_0=out_decoder_states[0], decoder_state_1=out_decoder_states[1],
-                    decoder_state_2=out_decoder_states[2], decoder_state_3=out_decoder_states[3],
-                    decoder_state_4=out_decoder_states[4], decoder_state_5=out_decoder_states[5])
-                y_t = logp[0,0].argmax(axis=-1)
-                test_y_t = (y_t == 0)
-
-                Y.append(y_t)
-
-            Y = ox.concat(Y, axis=1)
-            return Y
-
-        @Graph.trace(outputs=['ty_t', 'y_t_o', 'ods_0', 'ods_1', 'ods_2', 'ods_3', 'ods_4', 'ods_5', 'y_t_o2'],
-                     output_types=[       _Ty.b, _Ty.i] + [_Ty.f] * 6 + [_Ty.i],
-                     input_types =[_Ty.i, _Ty.b, _Ty.i] + [_Ty.f] * 6)
-        def loop_body(iteration_count, condition,  # these are not actually used inside
-                      y_t,
-                      out_decoder_states_0, out_decoder_states_1,
-                      out_decoder_states_2, out_decoder_states_3,
-                      out_decoder_states_4, out_decoder_states_5):
-            """
-            Loop body follows the requirements of ONNX Loop:
-
-            "The graph run each iteration.
-            It has 2+N inputs: (iteration_num, condition, loop carried dependencies...).
-            It has 1+N+K outputs: (condition, loop carried dependencies..., scan_outputs...).
-            Each scan_output is created by concatenating the value of the specified output value at the end of each iteration of the loop.
-            It is an error if the dimensions or data type of these scan_outputs change across loop iterations."
-
-            Inputs:
-                iteration_num (not used by our function)
-                test_y_t: condition (not used as an input)
-                y_t, *out_decoder_states: N=7 loop-carried dependencies
-
-            Outputs:
-                test_y_t: condition
-                y_t, *out_decoder_states: N=7 loop-carried dependencies (same as in the Inputs section)
-                y_t: K=1 outputs
-            """
-            pos = iteration_count + 1
-            data_1_posrange = pos.cast(to=1).unsqueeze(axes=[0, 1, 2])
-            logp, *out_decoder_states = decode_next(
-                prev_word=y_t, data_1_posrange=data_1_posrange,
-                encoder_context_0=encoder_context_0, data_0_mask=data_0_mask,
-                decoder_state_0=out_decoder_states_0, decoder_state_1=out_decoder_states_1,
-                decoder_state_2=out_decoder_states_2, decoder_state_3=out_decoder_states_3,
-                decoder_state_4=out_decoder_states_4, decoder_state_5=out_decoder_states_5)
-            y_t = logp[0,0].argmax(axis=-1)
-            test_y_t = (y_t == 0)
-            return [test_y_t, y_t] + out_decoder_states + [y_t]
-
-        # "Final N loop carried dependency values then K scan_outputs"
-        ret_vals = ox.loop(max_len, test_y_t, loop_body,
-                           inputs=[y_t] + out_decoder_states,
-                           outputs=['gy_t_o', 'gods_0', 'gods_1', 'gods_2', 'gods_3', 'gods_4', 'gods_5', 'greedy_out'])
-        y = ret_vals[-1]  # scan_output
-        return y
-
-    # greedy_search.save("c:/me/greedy.onnx")
-    greedy_search.save("greedy.onnx")
-
-    Y = greedy_search(np.array([530, 4, 0], dtype=np.int32))[0]
-    print(Y.shape, Y)
-
-    # @BUGBUG: This last one kills the model checker. The two above work.
-    @Graph.trace(
-        input_types =[ Int32TensorType(shape=['SOURCE_LENGTH']),
-                    FloatTensorType(shape=['SOURCE_LENGTH', 1, 1]),
-                    FloatTensorType(shape=['SOURCE_LENGTH', 1, 1])],
-        output_types=[ FloatTensorType(shape=[1, 'SOURCE_LENGTH', 1, 512]) ],
-        outputs="z")
-    def h(a, b, c):
-        return encode_source(a,b,c)
-
-    model_path = "enc.onnx"
-    print("Saving to:", model_path, flush=True)
-    h.save(model_path)
-
-    res = h(np.array([530, 4, 0]                , dtype=np.int32),
-            np.array([[[1.0]], [[1.0]], [[1.0]]], dtype=np.float32),
-            np.array([[[0.0]], [[1.0]], [[2.0]]], dtype=np.float32))
-
-    print(res)
-=======
-                                                          name=name))
->>>>>>> 39603c09
+                                                          name=name))