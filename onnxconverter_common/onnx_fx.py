# -*- coding: utf-8 -*-
# The codegen script to build oopb opset functions

import onnx
import numpy as np
from onnx import helper
from onnxconverter_common.registration import register_converter
from onnxconverter_common.topology import Topology, convert_topology, Scope
from onnxconverter_common.oopb import OnnxOperatorBuilder
from onnxconverter_common.container import ModelComponentContainer


from .data_types import DoubleTensorType

class ONNXFunction:
    functions = []

    def __init__(self, op_type, attributes):
        self.op_type = op_type
        self.attributes = attributes


def onnx_function(*op, **kwargs):
    def onnx_func(func):
        ONNXFunction.functions.append(ONNXFunction(op, kwargs))
        return func

    return onnx_func

def _get_python_function_arguments(f):
    '''
    Helper to get the parameter names and annotations of a Python function.
    '''
    # Note that we only return non-optional arguments (we assume that any optional args are not specified).
    # This allows to, e.g., accept max(a, b, *more, name='') as a binary function
    from inspect import getfullargspec
    param_specs = getfullargspec(f)
    annotations = param_specs.annotations
    arg_names = param_specs.args
    defaults = param_specs.defaults # "if this tuple has n elements, they correspond to the last n elements listed in args"
    if defaults:
        arg_names = arg_names[:-len(defaults)] # we allow Function(functions with default arguments), but those args will always have default values since CNTK Functions do not support this
    return (arg_names, annotations)

class Graph:
    # We override the constructors to implement an overload that constructs
    # an ONNX Graph from a Python function (@Graph).
    def __new__(cls, oopbx, *args, **kwargs):
        if len(args) > 0 and hasattr(args[0], '__call__') and not isinstance(args[0], Graph): # overload
            return Graph._to_Graph(oopbx, *args, **kwargs)

    def __init__(self, oopbx, *args, **kwargs):
        if len(args) > 0 and hasattr(args[0], '__call__') and not isinstance(args[0], Graph): # overload
            return
        self._init(oopbx, *args, **kwargs)

    def _init(oopbx, name, inputs, outputs):
        self.oopbx = oopbx
        self.name = name
        self.inputs = inputs
        self.outputs = outputs
        # need to add the inputs and outputs to the variable scope

    @staticmethod
    def _to_Graph(oopbx, f, op_name=None, outputs=None, name=None):
        f_name = f.__name__
        arg_names, _ = _get_python_function_arguments(f)
        inputs = [oopbx.arg(arg_name)[0] for arg_name in arg_names]
        f_outputs = f(*inputs)
        if outputs is not None:
            if isinstance(f_outputs, Tensor):
                f_outputs = oopbx.identity([f_outputs], outputs=[outputs])
            else:
                f_outputs = [oopbx.identity([f_output], outputs=[output_name]) for f_output, output_name in zip(f_outputs, outputs)]
        return Graph(oopbx, name=f_name, inputs=inputs, outputs=f_outputs)

    @staticmethod
    def load(path):
        pass

class Tensor:
    def __init__(self, tensor_name: str, oopbx):
        self.name = tensor_name
        self.oopbx = oopbx

    def __add__(self, other):
        return self.oopbx.add([self, other])


class OnnxOperatorBuilderFX(OnnxOperatorBuilder):
    def _output_names_to_tensors(self, outputs):
        if isinstance(outputs, str):
            return Tensor(outputs, self)
        else:
            return [self._output_names_to_tensors(output) for output in outputs]

    def _tensors_to_input_names(self, inputs):
        if isinstance(inputs, Tensor):
            return inputs.name
        else:
            return [self._tensors_to_input_names(input) for input in inputs]

    def apply_op(self, apply_func, inputs, name=None, outputs=None, **attrs):  # override!
        inputs  = self._tensors_to_input_names(inputs)
        return self._output_names_to_tensors(super().apply_op(apply_func, inputs, name=name, outputs=outputs, **attrs))

    def constant(self, name, value, outputs=None):   # override!
        return self._output_names_to_tensors(super().constant(name, value, outputs=[name]))  # not sure about the diff between name and outputs

    def arg(self, name):   # NOT WORKING, use const
        """
        Use this to create a function argument
        """
        return self.constant(name, 0)
    
    def graph(self, *args, **kwargs):
        """
        This is the decorator
        """
        if len(args) > 0 and hasattr(args[0], '__call__'):  # first arg is function
            return Graph(self, args[0])
        else:
            return lambda f: Graph(self, f, *args, **kwargs)


def greedy_graph(oopb, inputs, outputs):
    mul_node = oopb.mul(inputs)
    sub_node = oopb.sub([mul_node] + [np.array([1.0, 2.0])])
    add_const = helper.make_tensor('add_2_c', oopb.double, (2, 1), [3.0, 4.0])
    div1 = oopb.div([sub_node, oopb.constant('add_2', add_const)])
    oopb.add_node('Add',
                  [div1, ('add_3', oopb.double, np.array([3.0, 4.0]))],
                  outputs=outputs)


    # oopb.noop_unfold(attrs["encode_source"])
    # oopb.noop_unfold(attrs["decode_first"])
    # data_0 = inputs[0]
    # seq_len = oopb.shape(data_0)
    # data_0_mask = oopb.constant(1.0, shape=seq_len)
    # data_0_index_range = oopb.range(seq_len)
    # max_len = oopb.mul(seq_len, 3)

    # encoder_context_0, *_ = oopb.noop_unfold(attrs["encode_source"],
    #                                          data_0=data_0, data_0_mask=data_0_mask,
    #                                          data_0_posrange=data_0_index_range)

    # posrange = oopb.constant(np.arary([[[0]]], dtype=np.float))
    # logp, *out_decoder_states = oopb.noop_unfold(attrs["decode_first"],
    #                                              data_1_posrange=posrange,
    #                                              encoder_context_0=encoder_context_0, data_0_mask=data_0_mask)

    # # !!!! logp[:, :, :, unk_id] = -1e8  # suppress <unk>, like Marian
    # y0 = oopb.argmax(oopb.slice(logp, [0, 0], [1, 1], axis=[0, 1]))
    # test_y0 = oopb.equal(y0, [0])
    # y_len = oopb.constant([1])

    # def loop_body(y0, y_len, encoder_context_0, data_0_mask, out_decoder_states):
    #     data_1_posrange = oopb.unsqueeze(y_len, axes=[0, 1, 2])
    #     logp, *out_decoder_states = oopb.noop_unfold(attrs["decode_next"],
    #                                                  prev_word=[
    #                                                      y0], data_1_posrange=data_1_posrange,
    #                                                  encoder_context_0=encoder_context_0, data_0_mask=data_0_mask,
    #                                                  decoder_state_0=out_decoder_states[
    #         0], decoder_state_1=out_decoder_states[1],
    #         decoder_state_2=out_decoder_states[
    #         2], decoder_state_3=out_decoder_states[3],
    #         decoder_state_4=out_decoder_states[4], decoder_state_5=out_decoder_states[5])
    #     y0 = oopb.argmax(oopb.slice(logp, [0, 0], [1, 1], axis=[0, 1]))
    #     test_y0 = oopb.equal(y0, [0])
    #     y_len = oopb.add(y_len, [1])

    # y = oopb.loop(max_len, test_y0, loop_body,
    #               y0, y_len, encoder_context_0, data_0_mask, out_decoder_states)
    # oopb.identity(y, output=oopb.outputs)


class _SimpleRawModelContainer(object):
    def __init__(self, inputs, outputs):
        self.input_names = inputs
        self.output_names = outputs


def save_function(func, fname, opset, **kwargs):
    GRAPH_OPERATOR_NAME = '__test_graph__'
    inputs = ['input_0', 'input_1']
    outputs =  ["output_0"]
    raw_model = _SimpleRawModelContainer(inputs, outputs)

    def on_conversion(scope, operator, container):
        with OnnxOperatorBuilder(container, scope).as_default('node_bn') as oopb:
            greedy_graph(oopb, inputs, outputs)

    register_converter(GRAPH_OPERATOR_NAME, on_conversion, overwrite=True)
    topo = Topology(raw_model)
    top_level = topo.declare_scope('__root__')
    top_level.declare_local_operator(GRAPH_OPERATOR_NAME)
    for i_ in inputs:
        top_level.get_local_variable_or_declare_one(i_, DoubleTensorType(shape=[1]))

    for o_ in outputs:
        top_level.get_local_variable_or_declare_one(o_, DoubleTensorType(shape=[1]))

<<<<<<< HEAD
    oxml = convert_topology(topo, 'test', "doc_string", target_opset=8)
    onnx.save_model(oxml, 'fluency.onnx')


#container = ModelComponentContainer(target_opset=8)
#scope = Scope('node_bn')
#oopbx = OnnxOperatorBuilderFX(container, scope)
#@oopbx.graph(outputs="z")
#def f(x,y):
#    return oopbx.abs(x + y)


def on_conversion(scope, operator, container):
    with OnnxOperatorBuilderFX(container, scope).as_default('node_bn') as oopbx:

        @oopbx.graph(outputs="z")
        def f(x,y):
            return oopbx.abs(x + y)

GRAPH_OPERATOR_NAME = '__test_graph__'
register_converter(GRAPH_OPERATOR_NAME, on_conversion, overwrite=True)
raw_model = _SimpleRawModelContainer(["x", "y"], ["z"])
topo = Topology(raw_model)
top_level = topo.declare_scope('__root__')
top_level.declare_local_operator(GRAPH_OPERATOR_NAME)

oxml = convert_topology(topo, 'test', "doc_string", target_opset=8)
onnx.save_model(oxml, 'c:/me/abssum.onnx')

print("done")
=======
    oxml = convert_topology(topo, 'test', "doc_string", target_opset=opset, enable_optimizer=False)
    onnx.save_model(oxml, fname)
    import onnxruntime as ort
    ort.InferenceSession(fname)
>>>>>>> 4aeeceda
<|MERGE_RESOLUTION|>--- conflicted
+++ resolved
@@ -8,9 +8,7 @@
 from onnxconverter_common.topology import Topology, convert_topology, Scope
 from onnxconverter_common.oopb import OnnxOperatorBuilder
 from onnxconverter_common.container import ModelComponentContainer
-
-
-from .data_types import DoubleTensorType
+from onnxconverter_common.data_types import DoubleTensorType, Int64TensorType
 
 class ONNXFunction:
     functions = []
@@ -65,7 +63,7 @@
     def _to_Graph(oopbx, f, op_name=None, outputs=None, name=None):
         f_name = f.__name__
         arg_names, _ = _get_python_function_arguments(f)
-        inputs = [oopbx.arg(arg_name)[0] for arg_name in arg_names]
+        inputs = [oopbx.arg(arg_name) for arg_name in arg_names]
         f_outputs = f(*inputs)
         if outputs is not None:
             if isinstance(f_outputs, Tensor):
@@ -111,7 +109,9 @@
         """
         Use this to create a function argument
         """
-        return self.constant(name, 0)
+        return Tensor(name, self)
+        #t = helper.make_tensor('arg', self.double, (1,), [0.0])
+        #return self.constant(name, t)[0]
     
     def graph(self, *args, **kwargs):
         """
@@ -201,9 +201,13 @@
     for o_ in outputs:
         top_level.get_local_variable_or_declare_one(o_, DoubleTensorType(shape=[1]))
 
-<<<<<<< HEAD
     oxml = convert_topology(topo, 'test', "doc_string", target_opset=8)
     onnx.save_model(oxml, 'fluency.onnx')
+
+    oxml = convert_topology(topo, 'test', "doc_string", target_opset=opset, enable_optimizer=False)
+    onnx.save_model(oxml, fname)
+    import onnxruntime as ort
+    ort.InferenceSession(fname)
 
 
 #container = ModelComponentContainer(target_opset=8)
@@ -227,14 +231,12 @@
 topo = Topology(raw_model)
 top_level = topo.declare_scope('__root__')
 top_level.declare_local_operator(GRAPH_OPERATOR_NAME)
+for i_ in raw_model.input_names:
+    top_level.get_local_variable_or_declare_one(i_, DoubleTensorType(shape=[1]))
+for o_ in raw_model.output_names:
+    top_level.get_local_variable_or_declare_one(o_, DoubleTensorType(shape=[1]))
 
 oxml = convert_topology(topo, 'test', "doc_string", target_opset=8)
 onnx.save_model(oxml, 'c:/me/abssum.onnx')
 
-print("done")
-=======
-    oxml = convert_topology(topo, 'test', "doc_string", target_opset=opset, enable_optimizer=False)
-    onnx.save_model(oxml, fname)
-    import onnxruntime as ort
-    ort.InferenceSession(fname)
->>>>>>> 4aeeceda
+print("done")