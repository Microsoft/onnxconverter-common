--- conflicted
+++ resolved
@@ -644,38 +644,30 @@
         adjusted_scale = scale / np.sqrt(var + epsilon)
         conv_weight = conv_ori_weight * adjusted_scale[:, None, None, None]
         conv_bias = (conv_ori_bias - mean) * adjusted_scale[:, None, None, None] + B
-        conv_weight_initilizer = numpy_helper.from_array(conv_bias)
-        conv_bias_initilizer = numpy_helper.from_array(conv_bias)
-
-        inputs.append(numpy_helper.to_array(self.initializers[ts_]))
-        aa = 1
-
-        half_len_pads = len(pads) // 2
-        pads_new = pads[2:half_len_pads]
-        pads_new.extend(pads[half_len_pads + 2:])
-        attrs = {'pads': pads_new}
-        pads_new = np.asarray(pads_new)
-        auto_pad_value = helper.get_attribute_value(self.end_p.origin.attribute[0])
-        if auto_pad_value == b'SAME_UPPER' or auto_pad_value == b'SAME_LOWER':
-            return node_list
-
-        for attr_idx in range(5):
-            if attr_idx == 0:
-                # for other cases, set auto_pad = 'NOTSET'
-                attrs.update({'auto_pad': 'NOTSET'})
-                continue
-            cur_attr = self.end_p.origin.attribute[attr_idx]
-            if cur_attr.name == "pads":
-                conv_pads = np.asarray(helper.get_attribute_value(cur_attr))
-                pads_new = list(pads_new + conv_pads)
-                attrs.update({cur_attr.name: pads_new})
-            else:
-                attrs.update({cur_attr.name: helper.get_attribute_value(cur_attr)})
-
-        self.end_p.origin = helper.make_node('Conv', self.end_p.origin.input, self.end_p.origin.output,
-                                             self.end_p.origin.name + "_0", **attrs)
-
-        node_list = Solution.delete_node_1ton(node_list, self.begin, self.begin_n, self.end_p)
+
+        conv_weight_name = self.begin_n.origin.name+'_W_new'
+        conv_weight_initilizer = numpy_helper.from_array(conv_weight, name=conv_weight_name)
+        conv_bias_name = self.begin_n.origin.name + '_B_new'
+        conv_bias_initilizer = numpy_helper.from_array(conv_bias, name=conv_bias_name)
+        conv_weight_linked_node = LinkedNode(out_n=[conv_weight_name], tensors_n=[conv_weight_initilizer])
+        conv_bias_linked_node = LinkedNode(out_n=[conv_bias_name], tensors_n=[conv_bias_initilizer])
+
+        self.begin_n.precedence = []
+        self.begin_n.in_redirect(self.begin_n.origin.input[1], conv_weight_name)
+        self.begin_n.add_precedence(conv_weight_linked_node, conv_weight_name)
+        if len(self.begin_n.input) > 2:
+            self.begin_n.in_redirect(self.begin_n.origin.input[2], conv_bias_name)
+        else:
+            self.begin_n.input[conv_bias_name] = conv_bias_name
+        self.begin_n.add_precedence(conv_bias_linked_node, conv_bias_name)
+
+        self.end.in_redirect(self.end.origin.input[0], self.begin_n.origin.output[0])
+        self.begin_n.successor = []
+        self.end.precedence = []
+        self.end.add_precedence(self.begin_n, self.begin_n.single_output)
+
+        node_list.remove(self.end_p)
+        node_list += [conv_weight_linked_node, conv_bias_linked_node]
 
         return node_list
 
@@ -827,19 +819,16 @@
             if n_.origin.op_type == 'Conv' and n_.in_miso_and_inner:
                 next = n_.successor[0]
                 if next.origin.op_type == 'BatchNormalization':
-                    is_bn = True
                     if len(n_.precedence[1].tensors) == 0:
-                        is_bn = False
+                        return solution
                     elif len(n_.precedence) > 2 and len(n_.precedence[1].tensors) == 0:
-                        is_bn = False
+                        return solution
                     else:
                         for idx_ in range(1, 5):
                             if len(next.precedence[idx_].tensors) == 0:
-                                is_bn = False
-                                break
-
-                    if is_bn:
-                        solution = ConvBatchNormSolution(n_.precedence[0], n_, next, next.successor[0])
+                                return solution
+
+                    solution = ConvBatchNormSolution(n_.precedence[0], n_, next, next.successor[0])
                     return solution
 
         return solution
@@ -983,23 +972,27 @@
         value_info = helper.make_tensor_value_info(tensor.name, tensor.data_type, tensor.dims)
         extra_inputs.append(value_info)
 
-<<<<<<< HEAD
-    inputs = inputs + extra_inputs
+    in_inputs = list(inputs) + extra_inputs
     node_list = LinkedNode.build_from_onnx_2(onnx_nodes,
                                              nchw_inputs if nchw_inputs else [],
-                                             [] if inputs is None else inputs,
+                                             [] if in_inputs is None else in_inputs,
                                              [] if outputs is None else outputs,
                                              initializers)
     solution = _find_an_optimization(node_list, target_opset)
     while solution:
         node_list = _apply_optimization(solution, node_list)
+        #if isinstance(solution, ConvBatchNormSolution):
+        #    break
         solution = _find_an_optimization(node_list, target_opset)
 
+    # handle initializers
+    for node_ in node_list:
+        if node_.origin is None:
+            initializers.append(node_.tensors[0])
+
+    node_list = [n_ for n_ in node_list if n_.origin is not None]
     node_list = _topological_sort(node_list)
     nodes = _build_onnx_model(node_list)
-=======
-    nodes = optimize_onnx(onnx_nodes, nchw_inputs=nchw_inputs, inputs=list(inputs) + extra_inputs, outputs=outputs)
->>>>>>> 89f038cc
 
     # Create a graph from its main components
     graph = helper.make_graph(nodes, model_name, inputs,
@@ -1007,7 +1000,7 @@
     # Add extra information related to the graph
     graph.value_info.extend(model_value_info)
 
-    new_graph = const_folding_optimizer(graph)
+    new_graph = graph # const_folding_optimizer(graph)
     adjusted_initializers = _remove_unused_initializers(new_graph.node, new_graph.initializer)
     del new_graph.initializer[:]
     new_graph.initializer.extend(adjusted_initializers)
