# Copyright (c) Microsoft Corporation. All rights reserved.
# Licensed under the MIT License. See License.txt in the project root for
# license information.
###############################################################################

import six
import numpy as np
import onnx
from onnx import numpy_helper, helper
from onnx import onnx_pb as onnx_proto
from ._opt_const_folding import const_folding_optimizer


class LinkedNode(object):
    UNIQUE_NAME_INDEX = 0

    def __init__(self, node=None, in_n=None, out_n=None, tensors_n=None):
        self.origin = node  # type: onnx_proto.NodeProto
        if in_n is None and node is not None:
            in_n = node.input
        if out_n is None and node is not None:
            out_n = node.output
        self.input = {} if in_n is None else {i_: i_ for i_ in in_n}
        self.output = {} if out_n is None else {o_: o_ for o_ in out_n}
        self.tensors = [] if tensors_n is None else tensors_n
        self.initializers = []
        self.precedence = []
        self.successor = []
        self.attributes = {}
        LinkedNode.UNIQUE_NAME_INDEX += 1
        self.unique_name = "{}__{}".format(
            self.origin.name if self.origin and self.origin.name else 'unnamed',
            str(LinkedNode.UNIQUE_NAME_INDEX))

    def __repr__(self):
        return "name: {}, node: <{}>".format(self.unique_name, str(self.origin) if self.origin else 'None')

    @property
    def op_type(self):
        return None if self.origin is None else self.origin.op_type

    @property
    def is_identity(self):
        return False if self.origin is None else self.origin.op_type == 'Identity'

    @property
    def is_transpose(self):
        return False if self.origin is None else self.origin.op_type == 'Transpose'

    @property
    def in_single_path(self):
        """
        Test if a node is not linking to any fan in or out node.
        """
        return len(self.successor) == 1 and not self.successor[0].in_or_out and \
               len(self.precedence) == 1

    @property
    def in_single_path_to_output(self):
        return len(self.successor) == 1 and self.successor[0].in_or_out and \
               len(self.precedence) == 1 and not self.precedence[0].in_or_out

    @property
    def element_wise(self):
        return False if self.origin is None else \
            self.origin.op_type in ['Relu', 'LeakyRelu', 'PRelu', 'Tanh'] + \
            ['Abs', 'Acos', 'Acosh', 'Log', 'Affine', 'Elu'] + \
            ['Sigmoid', 'ScaledTanh', 'HardSigmoid', 'Softsign', 'Softplus', 'Identity', 'Neg']

    @property
    def broadcast(self):
        return False if self.origin is None else \
            self.origin.op_type in ['Add', 'Div', 'Max']

    @property
    def in_single_path_and_inner(self):
        """
        Test if a node is not linking to any fan in or out node.
        """
        return len(self.successor) == 1 and self.successor[0] is not None and not self.successor[0].in_or_out and \
               len(self.precedence) == 1 and self.precedence[0] is not None and not self.precedence[0].in_or_out

    @property
    def in_simo_and_inner(self):
        """
        Test if a node is simo: single input and multiple output
        """
        return len(self.successor) > 1 and self.successor[0] is not None and not self.successor[0].in_or_out and \
               len(self.precedence) == 1 and self.precedence[0] is not None and not self.precedence[0].in_or_out

    @property
    def in_miso_and_inner(self):
        """
        Test if a node is miso: multiple input and single output
        """
        return len(self.successor) == 1 and self.successor[0] is not None and not self.successor[0].in_or_out and \
               len(self.precedence) > 1 and self.get_precedence_by_idx(0) is not None and not self.get_precedence_by_idx(0).in_or_out

    @property
    def in_mi_and_inner(self):
        """
        Test if a node is mi: multiple input
        """
        if len(self.precedence) < 1:
            return False
        for pre_ in self.precedence:
            if len(pre_.successor) > 1:
                return False
        for succ_ in self.successor:
            if succ_.origin is None:
                return False

        return len(self.successor) >= 1 and \
               len(self.precedence) > 1 and self.get_precedence_by_idx(0) is not None and not self.successor[0].in_or_out

    @property
    def is_eligible_concat_and_inner(self):
        """
        Test if a node is eligible_concat_and_inner: multiple input
        """
        if self.origin.op_type != 'Concat':
            return (False, None)
        perm = None
        for pre_ in self.precedence:
            if len(pre_.successor) > 1:
                return (False, None)
            if not hasattr(pre_.origin, 'op_type') or pre_.origin.op_type != 'Transpose':
                return (False, None)
            cur_perm = Solution.get_perm(pre_.origin)
            if perm and cur_perm != perm:
                return (False, None)
            perm = cur_perm
        for suc_ in self.successor:
            if suc_.in_or_out:
                return (False, None)
        axis = next(helper.get_attribute_value(attr) for attr in self.origin.attribute if attr.name == 'axis')
        if len(perm) <= axis:
            if perm == [] and axis == 0:
                return (True, -1)
            else:
                return (False, None)
        return (True, perm[axis])

    @property
    def is_transpose_switchable(self):
        return self.element_wise or self.broadcast

    @property
    def is_transpose_switchable_single_path(self):
        return self.in_single_path_and_inner and self.is_transpose_switchable

    @property
    def is_transpose_switchable_simo(self):
        return self.in_simo_and_inner and self.is_transpose_switchable

    @property
    def is_transpose_switchable_miso(self):
        return self.in_miso_and_inner and self.is_transpose_switchable

    @property
    def is_transpose_switchable_mi(self):
        return self.in_mi_and_inner and self.is_transpose_switchable

    @property
    def in_or_out(self):
        return self.origin is None

    @property
    def single_input(self):
        assert self.origin is not None and len(self.input) == 1
        return next(value for (key, value) in six.iteritems(self.input))

    @property
    def single_origin_input(self):
        assert self.origin is not None and len(self.input) == 1
        return self.origin.input[0]

    @property
    def single_output(self):
        assert self.origin is not None and len(self.output) == 1
        return next(value for (key, value) in six.iteritems(self.output))

    @property
    def single_origin_output(self):
        assert self.origin is not None and len(self.output) == 1
        return self.origin.output[0]

    def in_redirect(self, old_name, name):
        if old_name in self.input:
            self.input[old_name] = name
        else:
            key = next(k for k, v in six.iteritems(self.input) if v == old_name)
            self.input[key] = name

    def out_redirect(self, old_name, name):
        assert self.in_or_out
        if old_name in self.output:
            self.output[old_name] = name
        else:
            key = next(k for k, v in six.iteritems(self.output) if v == old_name)
            self.output[key] = name

    def get_input_by_idx(self, idx=0):
        onode_input_name = self.origin.input[idx]
        return self.input[onode_input_name]

    def get_output_by_idx(self, idx=0):
        onode_output_name = self.origin.output[idx]
        return self.output[onode_output_name]

    def get_precedence_by_idx(self, idx=0):
        input_tensor_name = self.get_input_by_idx(idx)
        for pred in self.precedence:
            if input_tensor_name in pred.output.values():
                return pred
        return None

    def generate(self):
        updated = False
        if self.attributes:
            updated = True
        elif len([k for k, v in six.iteritems(self.input) if k != v]) > 0:
            updated = True
        elif len([k for k, v in six.iteritems(self.output) if k != v]) > 0:
            updated = True

        if not updated:
            return [self.origin]
        else:
            onode = onnx_proto.NodeProto()
            onode.name = self.origin.name
            onode.op_type = self.origin.op_type
            onode.input.extend([self.input.get(i_, i_) for i_ in self.origin.input])
            for input_ in self.initializers:
                if input_.name not in onode.input:
                    onode.input.append(input_.name)
            onode.output.extend([self.output.get(o_, o_) for o_ in self.origin.output])
            onode.doc_string = self.origin.doc_string
            onode.domain = self.origin.domain
            onode.attribute.extend(
                attr for attr in self.origin.attribute if attr.name not in self.attributes)
            onode.attribute.extend(
                helper.make_attribute(attr.name, self.attributes[attr.name]) for attr in self.attributes)

            return [onode]

    def add_precedence(self, pre, tname):
        self.precedence.append(pre)
        pre.successor.append(self)
        assert tname in self.input.values() and tname in pre.output.values()


    @staticmethod
    def build_from_onnx(onnx_nodes, nchw_inputs, inputs, outputs, initializers=None):
        view = []
        var_map = {}
        for o_ in onnx_nodes:
            ln = LinkedNode(o_)
            view.append(ln)
            for var_ in o_.output:
                assert var_map.get(var_) is None
                var_map[var_] = ln

        additional_nodes = []
        count_nchw = 0
        initializer_map = None
        if initializers is not None:
            initializer_map = {k.name:k for k in initializers}
        for n_ in view:
            for var_ in n_.origin.input:
                target = var_map.get(var_)
                if target is None:
                    assert var_ == '' or var_ in inputs
                    if initializer_map is not None and var_ in initializer_map:
                        target = LinkedNode(out_n=[var_], tensors_n=[initializer_map[var_]])  # create an empty node as input
                    else:
                        target = LinkedNode(out_n=[var_])
                    new_output = var_ + '_nhwc'
                    if var_ in nchw_inputs:
                        nnode = LinkedNode(
                            helper.make_node(
                                'Transpose',
                                [var_],
                                [new_output],
                                name='Transpose_nchw_' + str(count_nchw),
                                perm=[0, 2, 3, 1]))
                        count_nchw = count_nchw + 1
                        var_map[new_output] = nnode
                        nnode.add_precedence(target, var_)
                        n_.in_redirect(var_, new_output)
                        target = nnode
                        var_ = new_output
                        additional_nodes.append(nnode)

                n_.add_precedence(target, var_)

        for n_ in view:  # add a dummy output node.
            for var_ in n_.origin.output:
                if var_ in outputs:
                    LinkedNode(in_n=[var_]).add_precedence(n_, var_)

        return view + additional_nodes

    @staticmethod
    def debug_print(node_list):
        for n_ in node_list:
            input_list = []
            output_list = []
            for pred in n_.precedence:
                if pred.origin is not None and pred.origin.name is not None:
                    input_list.append(pred.origin.name)
                else:
                    input_list.append("None")
            for succ in n_.successor:
                if succ.origin is not None and succ.origin.name is not None:
                    output_list.append(succ.origin.name)
                else:
                    output_list.append("None")
            input_list_str = ""
            if input_list is not None and input_list:
                input_list_str = ", ".join(input_list)
            output_list_str = ""
            if output_list is not None and output_list:
                output_list_str = ", ".join(output_list)
            print(
                "Node origin name: " + n_.origin.name + ", Input id: " + input_list_str + ", Output id: " + output_list_str)


class Solution(object):
    """
    Solution is the base class for solutions, and it has a basic function is to
     delete the node range of (begin, begin_n, end_p, end), where 'begin' and 'end' are excluded.
    """

    def __init__(self, begin, begin_n, end_p, end):
        self.begin = begin
        self.begin_n = begin_n
        self.end_p = end_p
        self.end = end

    @staticmethod
    def get_perm(onode):
        try:
            return next(
                helper.get_attribute_value(attr) for attr in onode.attribute if attr.name == 'perm')
        except StopIteration:
            return []

    @staticmethod
    def is_useless_transpose(perm):
        return perm == list(six.moves.range(len(perm)))

    @staticmethod
    def delete_node_nto1(node_list, begin, node, end):  # type: ([],LinkedNode, LinkedNode, LinkedNode)->[]
        """
        delete the node which has n-input and 1-output
        """
        if begin is None:
            assert node is not None
            begin = node.precedence
        elif not isinstance(begin, list):
            begin = [begin]

        target_var_name = None
        if end.in_or_out:
            # if the end is output node, the output name will be kept to avoid the model output name updating.
            for nb_ in begin:
                nb_.out_redirect(node.single_input, node.single_output)
        else:
            target_var_name = node.get_input_by_idx(0)
            for nb_ in begin:
                assert target_var_name in nb_.output.values()  # since the output info never be updated, except the final.
                end.in_redirect(node.single_output, target_var_name)

        for nb_ in begin:
            nb_.successor = [end if v_ == node else v_ for v_ in nb_.successor]

        end.precedence = [v_ for v_ in end.precedence if v_ != node] + [node.get_precedence_by_idx(0)]
        node_list.remove(node)
        return node_list

    @staticmethod
    def delete_node_1ton(node_list, begin, node, end):  # type: ([],LinkedNode, LinkedNode, LinkedNode)->[]
        """
        delete the node which has 1-input and n-output
        """
        if end is None:
            end = node.successor
        elif not isinstance(end, list):
            end = [end]

        if any(e_.in_or_out for e_ in end):
            # if the end is output node, the output name will be kept to avoid the model output name updating.
            begin.out_redirect(node.single_input, node.single_output)
        else:
            for ne_ in end:
                target_var_name = node.single_input
                # since the output info never be updated, except the final.
                assert target_var_name in begin.output.values()
                ne_.in_redirect(node.single_output, target_var_name)

        begin.successor = [v_ for v_ in begin.successor if v_ != node] + node.successor
        for ne_ in end:
            ne_.precedence = [begin if v_ == node else v_ for v_ in ne_.precedence]

        node_list.remove(node)
        return node_list

    @staticmethod
    def add_siso_node(node_list, begin, end, begin_output_name, node):
        # type: ([], LinkedNode, LinkedNode, str, LinkedNode)->[]
        node.in_redirect(node.single_input, begin_output_name)
        end.in_redirect(begin_output_name, node.single_output)
        begin.successor[begin.successor.index(end)] = node
        end.precedence[end.precedence.index(begin)] = node
        node.precedence.append(begin)
        node.successor.append(end)
        node_list.append(node)

        return node_list

    def apply(self, node_list):
        node = self.begin_n  # type: LinkedNode
        if len(node.successor) > 1:
            node_list = self.delete_node_1ton(node_list, self.begin, node, self.end)
        else:
            while node != self.end:
                assert len(node.successor) == 1
                end = node.successor[0]
                node_list = self.delete_node_nto1(node_list, self.begin, node, end)
                node = self.end if self.end is None else end

        return node_list


# Match two perms where the merge is identity, this is order sensitive.
def match_perm(perm0, perm1):
    if len(perm0) != len(perm1):
        return False
    if perm0 == [] and perm1 == []:
        return True
    perm_f = [perm0[idx] for idx in perm1]
    return Solution.is_useless_transpose(perm_f)


class MergeSolution(Solution):
    def apply(self, node_list):
        perm0 = self.get_perm(self.begin_n.origin)
        perm1 = self.get_perm(self.end_p.origin)
        if len(perm0) != len(perm1):
            aa = 1
        assert len(perm0) == len(perm1)
        perm_f = [perm0[idx] for idx in perm1]
        if self.is_useless_transpose(perm_f):
            node = self.begin  # type: LinkedNode
            while node != self.end and len(node.successor) >= 1:
                node = node.successor[0]

            node_list = self.delete_node_1ton(node_list, self.begin, self.begin_n, self.begin_n.successor[0])
            node_list = self.delete_node_1ton(node_list, self.end_p.get_precedence_by_idx(0), self.end_p, self.end)
        else:
            node_list = self.delete_node_1ton(node_list, self.begin_n, self.end_p, self.end)
            self.begin_n.origin = helper.make_node('Transpose', self.begin_n.origin.input, self.begin_n.origin.output,
                                                   self.begin_n.origin.name, perm=perm_f)
        return node_list


class MoveForwardSolution(Solution):
    def apply(self, node_list):
        self.begin_n.successor[0].in_redirect(self.begin_n.single_output, self.begin.get_output_by_idx(0))
        self.begin_n.in_redirect(self.begin.get_output_by_idx(0), self.end_p.single_output)
        self.end.in_redirect(self.end_p.single_output, self.begin_n.single_output)

        self.begin_n.successor[0].precedence[0] = self.begin
        self.begin.successor[0] = self.begin_n.successor[0]
        self.begin_n.precedence[0] = self.end_p
        self.end_p.successor[0] = self.begin_n
        pre_len = len(self.end.precedence)
        for i_ in range(pre_len):
            if self.end.precedence[i_].origin and self.end.precedence[i_].origin.name == self.end_p.origin.name:
                self.end.precedence[i_] = self.begin_n
                break
        self.begin_n.successor[0] = self.end
        return node_list


class FanOutSolution(Solution):
    number = 0

    def apply(self, node_list):
        cur_perm = Solution.get_perm(self.begin_n.origin)
        # make a copy of self.end_p.successor
        successor_list = list(self.end_p.successor)

        for suc in successor_list:
            if cur_perm == []:
                nnode = LinkedNode(
                    helper.make_node(
                        'Transpose',
                        ['fan_out_adjustment_in' + str(FanOutSolution.number)],
                        ['fan_out_adjustment_out' + str(FanOutSolution.number)],
                        name='TransposeFanOut' + str(FanOutSolution.number)))
            else:
                nnode = LinkedNode(
                    helper.make_node(
                        'Transpose',
                        ['fan_out_adjustment_in' + str(FanOutSolution.number)],
                        ['fan_out_adjustment_out' + str(FanOutSolution.number)],
                        perm=cur_perm,
                        name='TransposeFanOut' + str(FanOutSolution.number)))
            FanOutSolution.number = FanOutSolution.number + 1
            node_list = Solution.add_siso_node(node_list, self.end_p, suc, list(self.end_p.output.values())[0], nnode)

        node_list = Solution.delete_node_1ton(node_list, self.begin, self.begin_n, self.end_p)
        return node_list


class TransposeFanOutSolution(Solution):
    def apply(self, node_list):
        successor_list = list(self.begin_n.successor)
        for suc_ in successor_list:
            node_list = Solution.delete_node_1ton(node_list, self.begin_n, suc_, suc_.successor[0])
        node_list = Solution.delete_node_1ton(node_list, self.begin, self.begin_n, self.begin_n.successor)
        return node_list


class FanInSolution(Solution):
    number = 0

    def __init__(self, begin, begin_n, end_p, end, perm):
        Solution.__init__(self, begin, begin_n, end_p, end)
        self.perm = perm

    def apply(self, node_list):
        # make a copy of self.begin.precedence
        precedence_list = list(self.begin.precedence)
        # make a copy of self.end_p.successor
        successor_list = list(self.begin.successor)

        if self.begin.origin.name == 'encoder_tcm_decoder/de_conv2d_batch_normalized_3/p_re_lu_40/add':
            aa = 1

        for suc in successor_list:
            if self.perm == []:
                nnode = LinkedNode(
                    helper.make_node(
                        'Transpose',
                        ['fan_in_adjustment_in' + str(FanInSolution.number)],
                        ['fan_in_adjustment_out' + str(FanInSolution.number)],
                        name='TransposeFanIn_succ_' + str(FanInSolution.number)))
            else:
                nnode = LinkedNode(
                    helper.make_node(
                        'Transpose',
                        ['fan_in_adjustment_in' + str(FanInSolution.number)],
                        ['fan_in_adjustment_out' + str(FanInSolution.number)],
                        perm=self.perm,
                        name='TransposeFanIn_succ_' + str(FanInSolution.number)))
                FanInSolution.number = FanInSolution.number + 1
            node_list = Solution.add_siso_node(node_list, self.begin, suc, list(self.begin.output.values())[0], nnode)

        for branch in precedence_list:
            node_list = Solution.delete_node_1ton(node_list, branch.get_precedence_by_idx(0), branch, self.begin)
        return node_list


class MergePadConvSolution(Solution):
    def __init__(self, begin, begin_n, end_p, end):
        Solution.__init__(self, begin, begin_n, end_p, end)

    def apply(self, node_list):
        if len(self.begin_n.origin.attribute) > 1:
            pads = helper.get_attribute_value(self.begin_n.origin.attribute[1])
        else:
            pad_tensor = self.begin_n.get_precedence_by_idx(1)
            if pad_tensor is None:
                pads = numpy_helper.to_array(self.begin_n.initializers[0]).tolist()
            else:
                pads = numpy_helper.to_array(self.begin_n.get_precedence_by_idx(1).tensors[0]).tolist()
        half_len_pads = len(pads) // 2
        pads_new = pads[2:half_len_pads]
        pads_new.extend(pads[half_len_pads + 2:])
        attrs = {'pads': pads_new}
        pads_new = np.asarray(pads_new)
        auto_pad_value = helper.get_attribute_value(self.end_p.origin.attribute[0])
        if auto_pad_value == b'SAME_UPPER' or auto_pad_value == b'SAME_LOWER':
            return node_list

        print('end_p name='+self.end_p.origin.name)
        for attr_idx in range(len(self.end_p.origin.attribute)):
            if attr_idx == 0:
                # for other cases, set auto_pad = 'NOTSET'
                attrs.update({'auto_pad': 'NOTSET'})
                continue
            cur_attr = self.end_p.origin.attribute[attr_idx]
            if cur_attr.name == "pads":
                conv_pads = np.asarray(helper.get_attribute_value(cur_attr))
                pads_new = list(pads_new + conv_pads)
                attrs.update({cur_attr.name: pads_new})
            else:
                attrs.update({cur_attr.name: helper.get_attribute_value(cur_attr)})

        self.end_p.origin = helper.make_node('Conv', self.end_p.origin.input, self.end_p.origin.output,
                                             self.end_p.origin.name + "_0", **attrs)

        node_list = Solution.delete_node_nto1(node_list, self.begin, self.begin_n, self.end_p)

        return node_list


class NextToOutputSolution(Solution):
    def apply(self, node_list):
        for idx_, succ_ in enumerate(self.begin.successor):
            if succ_ == self.begin_n:
                self.begin.successor[idx_] = self.begin_n.successor[0]
            else:
                succ_.in_redirect(self.begin.single_output, self.begin_n.single_output)

        find_begin_output = False
        for k, v in self.begin.output.items():
            if v == self.begin_n.single_input:
                self.begin.output[k] = self.begin_n.single_output
                find_begin_output = True
                break
        if not find_begin_output:
            raise Exception("begin output is not found for NextToOutputSolution for tensor " + self.begin_n.single_output)

        node_list.remove(self.begin_n)
        return node_list


class ConvBatchNormSolution(Solution):
    def __init__(self, begin, begin_n, end_p, end):
        Solution.__init__(self, begin, begin_n, end_p, end)

    def apply(self, node_list):
        conv_ori_weight = numpy_helper.to_array(self.begin_n.get_precedence_by_idx(1).tensors[0])
        conv_ori_bias = 0
        if len(self.begin_n.precedence) > 2:
            conv_ori_bias = numpy_helper.to_array(self.begin_n.get_precedence_by_idx(2).tensors[0])
        scale = numpy_helper.to_array(self.end_p.get_precedence_by_idx(1).tensors[0])
        B = numpy_helper.to_array(self.end_p.get_precedence_by_idx(2).tensors[0])
        mean = numpy_helper.to_array(self.end_p.get_precedence_by_idx(3).tensors[0])
        var = numpy_helper.to_array(self.end_p.get_precedence_by_idx(4).tensors[0])
        epsilon = helper.get_attribute_value(self.end_p.origin.attribute[0])
        adjusted_scale = scale / np.sqrt(var + epsilon)
        conv_weight = conv_ori_weight * adjusted_scale[:, None, None, None]
        conv_bias = (conv_ori_bias - mean) * adjusted_scale + B

        conv_weight_name = self.begin_n.origin.name+'_W_new'
        conv_weight_initilizer = numpy_helper.from_array(conv_weight, name=conv_weight_name)
        conv_bias_name = self.begin_n.origin.name + '_B_new'
        conv_bias_initilizer = numpy_helper.from_array(conv_bias, name=conv_bias_name)

        self.begin_n.in_redirect(self.begin_n.origin.input[1], conv_weight_name)
        if len(self.begin_n.input) > 2:
            self.begin_n.in_redirect(self.begin_n.origin.input[2], conv_bias_name)
        else:
            self.begin_n.input[conv_bias_name] = conv_bias_name
        self.begin_n.initializers = [conv_weight_initilizer, conv_bias_initilizer]

        self.end.in_redirect(self.end_p.origin.output[0], self.begin_n.origin.output[0])
        self.begin_n.successor = [self.end]
        self.end.precedence[self.end.precedence.index(self.end_p)] = self.begin_n

        node_list.remove(self.end_p)

        return node_list


class RedundantOptimizer(object):
    @staticmethod
    def find(node_list):
        solution = None
        for n_ in node_list:
            if n_.is_identity:
                if n_.in_single_path:
                    end = n_.successor[0]
                    end_pre = n_
                    while end is not None and end.is_identity and end.in_single_path:
                        end_pre = end
                        end = end.successor[0]
                    solution = Solution(n_.get_precedence_by_idx(0), n_, end_pre, end)
                    return solution
                elif n_.in_single_path_to_output:
                    solution = NextToOutputSolution(n_.get_precedence_by_idx(0), n_, None, None)
                    return solution
                elif len(n_.successor) > 1:
                    in_or_out = any([successor_.in_or_out for successor_ in n_.successor])
                    if not in_or_out:
                        solution = Solution(n_.get_precedence_by_idx(0), n_, None, None)

        return solution


class TransposeOptimizer(object):
    @staticmethod
    def find(node_list):
        solution = None
        for n_ in node_list:
            if n_.is_transpose:
                perm = Solution.get_perm(n_.origin)
                if n_.in_single_path:  # n_.in_single_path_and_inner:
                    if Solution.is_useless_transpose(perm):
                        solution = Solution(n_.get_precedence_by_idx(0), n_, n_, n_.successor[0])
                        return solution
                    else:
                        succ = n_.successor[0]  # type: LinkedNode
                        while succ.in_single_path:
                            if succ.is_transpose: break
                            if succ.element_wise or succ.broadcast:
                                succ = succ.successor[0]
                            else:
                                break
                        if succ.is_transpose:
                            solution = MergeSolution(n_.get_precedence_by_idx(0), n_, succ, succ.successor[0])
                            return solution

                    last_switchable = n_
                    test_node = n_.successor[0]
                    switch_transpose = False
                    while test_node.is_transpose_switchable_single_path and not test_node.successor[0].in_or_out:
                        switch_transpose = True
                        last_switchable = test_node
                        test_node = test_node.successor[0]
                    if switch_transpose:
                        solution = MoveForwardSolution(n_.get_precedence_by_idx(0), n_, last_switchable,
                                                       last_switchable.successor[0])
                        return solution

                    next_node = n_.successor[0]
                    if next_node.is_transpose_switchable_simo:
                        delta_node = -1
                        cur_perm = Solution.get_perm(n_.origin)
                        for branch in next_node.successor:
                            while branch.is_transpose_switchable_single_path:
                                branch = branch.successor[0]
                            if branch.is_transpose:
                                branch_perm = Solution.get_perm(branch.origin)
                                if len(cur_perm) == len(branch_perm):
                                    perm_f = [cur_perm[idx] for idx in branch_perm]

                                    if Solution.is_useless_transpose(perm_f):
                                        delta_node = delta_node - 1

                            else:
                                delta_node = delta_node + 1
                        if delta_node <= 0:
                            solution = FanOutSolution(n_.get_precedence_by_idx(0), n_, next_node, None)
                            return solution
                else:  # simo Transpose op
                    simo_transpose_case = True
                    cur_perm = None
                    for succ_ in n_.successor:
                        if not succ_.is_transpose:
                            simo_transpose_case = False
                            break
                        if not cur_perm:
                            cur_perm = Solution.get_perm(succ_.origin)
                        elif cur_perm != Solution.get_perm(succ_.origin):
                            simo_transpose_case = False
                            break
                    if simo_transpose_case and match_perm(perm, cur_perm):
                        solution = TransposeFanOutSolution(n_.get_precedence_by_idx(0), n_, None, None)
                        return solution
            elif n_.is_transpose_switchable_mi:
                branch_perm = []
                number_branch = 0
                good_branch = 0
                if n_.origin.name == 'encoder_tcm_decoder/de_conv2d_batch_normalized_3/p_re_lu_40/add':
                    aa = 1
                for branch in n_.precedence:
                    if branch.is_transpose and branch.in_single_path_and_inner:
                        if number_branch == 0:
                            branch_perm = Solution.get_perm(branch.origin)
                            good_branch = good_branch + 1
                        else:
                            cur_perm = Solution.get_perm(branch.origin)
                            if not branch_perm == cur_perm:
                                break
                            good_branch = good_branch + 1
                    else:
                        break
                    number_branch = number_branch + 1
                find_switch = good_branch == len(n_.precedence)

                if find_switch:
                    solution = FanInSolution(n_, n_.successor[0], None, None, branch_perm)
                    return solution
            eligible_concat = n_.is_eligible_concat_and_inner
            if eligible_concat[0]:
                perm = Solution.get_perm(n_.get_precedence_by_idx(0).origin)
                solution = FanInSolution(n_, n_.successor[0], None, None, perm)
                onnx_node = helper.make_node('Concat', n_.origin.input, n_.origin.output,
                                             n_.origin.name, axis=eligible_concat[1])
                n_.origin = onnx_node
                return solution

        return solution


class MergePadConvOptimizer(object):
    @staticmethod
    def find(node_list):
        solution = None
        for n_ in node_list:
            if n_.origin.op_type == 'Pad':
                next = n_.successor[0]
                if next.origin is not None and next.origin.op_type == 'Conv':
                    if n_.in_single_path_and_inner:
                        solution = MergePadConvSolution(n_.get_precedence_by_idx(0), n_, next, next.successor[0])
                        return solution
                    elif n_.in_miso_and_inner:
                        number_pad_input_nodes = sum(pred.origin is not None for pred in n_.precedence)
                        if number_pad_input_nodes == 1:
                            solution = MergePadConvSolution(n_.get_precedence_by_idx(0), n_, next, next.successor[0])
                            return solution

        return solution


class ConvBatchNormOptimizer(object):
    @staticmethod
    def find(node_list):
        solution = None
        for n_ in node_list:
            if n_.origin.op_type == 'Conv' and len(n_.successor) == 1 and n_.successor[0] is not None:
                if len(n_.initializers) > 0:
                    continue
                next = n_.successor[0]
                if next.origin is not None and next.origin.op_type == 'BatchNormalization':
                    if len(n_.initializers) > 0:
                        continue
                    if len(n_.get_precedence_by_idx(1).tensors) == 0:
                        continue
                    elif len(n_.precedence) > 2 and len(n_.get_precedence_by_idx(1).tensors) == 0:
                        continue
                    else:
                        for idx_ in range(1, 5):
                            if len(next.precedence[idx_].tensors) == 0:
                                continue

                    solution = ConvBatchNormSolution(n_.get_precedence_by_idx(0), n_, next, next.successor[0])
                    return solution

        return solution


<<<<<<< HEAD
_transpose_pass_type_set = {'Add', 'Mul', 'Pad', 'Squeeze', 'Unsqueeze'}
=======
_transpose_pass_type_set = {'Add', 'Mul', 'Pad', 'Squeeze'}
>>>>>>> 09ad8ba7
_broadcast_types = {'Add', 'Mul'}

def _transpose_pass(node):
    for suc_ in node.successor:
        if suc_.origin is None:
            return False

<<<<<<< HEAD
    if node.element_wise or node.origin.op_type == 'Slice':
=======
    if node.element_wise:
>>>>>>> 09ad8ba7
        return True

    if node.origin.op_type in _transpose_pass_type_set:
        return True

    return False


def _get_reverse_perm(perm):
    target_perm = []
    for idx in range(len(perm)):
        target_perm.append(perm.index(idx))
    return target_perm


<<<<<<< HEAD
def _process_transpose_pass_broadcast(node, node_list, node_transpose_pass_name, cur_perm_map):
=======
def _process_transpose_pass_broadcast(node, node_list, node_transpose_pass_name, cur_perm):
>>>>>>> 09ad8ba7
    count_init = 0
    init_pred = None
    init_idx = None
    count_pass_node = 0
    add_transpose_idx_list = []
<<<<<<< HEAD
    cur_perm = None
=======
>>>>>>> 09ad8ba7
    for idx_ in range(len(node.precedence)):
        pred = node.get_precedence_by_idx(idx_)
        if pred.origin is None:
            count_init += 1
            init_pred = pred
            init_idx = idx_
        elif pred.origin.name in node_transpose_pass_name:
            count_pass_node += 1
        else:
            add_transpose_idx_list.append(idx_)

<<<<<<< HEAD
        if pred.origin is not None and pred.origin.name in cur_perm_map:
            cur_perm = cur_perm_map[pred.origin.name]

    if node.origin.name == 'encoder_tcm_decoder/de_conv2d_batch_normalized_2/p_re_lu_39/add':
        aa = 1

    if node.origin.name == 'encoder_tcm_decoder/de_conv2d_batch_normalized_3/p_re_lu_40/add':
        aa = 1

    if cur_perm is None:
=======
    if node.origin.name == 'encoder_tcm_decoder/conv1d_depth_wise/add':
>>>>>>> 09ad8ba7
        aa = 1

    if count_init == 1:
        init_pred_value = numpy_helper.to_array(init_pred.tensors[0])
        init_pred_value = np.expand_dims(init_pred_value, axis=tuple(range(len(cur_perm)-len(init_pred_value.shape))))
        init_pred_value = np.transpose(init_pred_value, tuple(_get_reverse_perm(cur_perm)))
        add_initilizer = numpy_helper.from_array(init_pred_value, name=node.origin.name+'_initializer_'+str(PushTransposeSolution.transpose_number))
        PushTransposeSolution.transpose_number += 1
        node.initializers = [add_initilizer]
        node.precedence.remove(node.get_precedence_by_idx(init_idx))
        node.in_redirect(node.get_input_by_idx(init_idx), add_initilizer.name)
    elif count_pass_node == 2:
        pass
    else:
        for add_transpose_idx_ in add_transpose_idx_list:
            prev = node.get_precedence_by_idx(add_transpose_idx_)
<<<<<<< HEAD
            if PushTransposeSolution.transpose_number == 103:
                aa = 1
=======
>>>>>>> 09ad8ba7
            nnode = LinkedNode(
                helper.make_node(
                    'Transpose',
                    ['push_transpose_in' + str(PushTransposeSolution.transpose_number)],
                    ['push_transpose_out' + str(PushTransposeSolution.transpose_number)],
                    perm=_get_reverse_perm(cur_perm),
                    name='PushTranspose_' + str(PushTransposeSolution.transpose_number)))
            PushTransposeSolution.transpose_number += 1
            node_list = Solution.add_siso_node(node_list, prev, node, list(prev.output.values())[0], nnode)

<<<<<<< HEAD
    cur_perm_map[node.origin.name] = cur_perm
    return node_list, cur_perm_map


def _process_transpose_pad(node, node_list, node_transpose_pass_name, cur_perm_map):
    # TODO: old pad before 11
    pads_tensor = node.get_precedence_by_idx(1)
    pads_value = numpy_helper.to_array(pads_tensor.tensors[0])
    cur_perm = cur_perm_map[node.get_precedence_by_idx(0).origin.name]
=======
    return node_list


def _process_transpose_pad(node, node_list, node_transpose_pass_name, cur_perm):
    # TODO: old pad before 11
    pads_tensor = node.get_precedence_by_idx(1)
    pads_value = numpy_helper.to_array(pads_tensor.tensors[0])
>>>>>>> 09ad8ba7
    target_perm = _get_reverse_perm(cur_perm)
    target_perm_shift = [perm_ + len(target_perm) for perm_ in target_perm]
    reshape_perm = target_perm + target_perm_shift
    pads_value = np.asarray([pads_value[reshape_perm[idx_]] for idx_ in range(len(reshape_perm))])
    add_initilizer = numpy_helper.from_array(pads_value, name=node.origin.name + '_initializer_' + str(
        PushTransposeSolution.transpose_number))
    PushTransposeSolution.transpose_number += 1
    node.initializers = [add_initilizer]
    node.precedence.remove(node.get_precedence_by_idx(1))
    node.in_redirect(node.get_input_by_idx(1), add_initilizer.name)
<<<<<<< HEAD
    cur_perm_map[node.origin.name] = cur_perm
    return cur_perm_map


def _process_transpose_squeeze(node, node_list, node_transpose_pass_name, cur_perm_map):
    cur_perm = cur_perm_map[node.get_precedence_by_idx(0).origin.name]
=======


def _process_transpose_squeeze(node, node_list, node_transpose_pass_name, cur_perm):
>>>>>>> 09ad8ba7
    squeeze_axes = helper.get_attribute_value(node.origin.attribute[0])
    squeeze_axes = [cur_perm[idx_] for idx_ in squeeze_axes]
    attrs = {'axes': squeeze_axes}
    temp_perm = cur_perm.copy()
    sub_list = [0] * len(cur_perm)
    for axis in squeeze_axes:
        temp_perm.remove(axis)
        for axis_sub_ in range(axis+1, len(cur_perm)):
            sub_list[axis_sub_] = sub_list[axis_sub_] + 1

    for idx_ in range(len(temp_perm)):
        temp_perm[idx_] = temp_perm[idx_] - sub_list[temp_perm[idx_]]
    target_perm = temp_perm
<<<<<<< HEAD
=======
    '''
    for axis in squeeze_axes:



    for axis in squeeze_axes:
        for idx_ in range(len(cur_perm)):
            if cur_perm[idx_] > cur_perm[axis]:
                target_perm[idx_] -= 1
    idx_list = list(range(len(cur_perm)))
    for axis in squeeze_axes:
        idx_list.remove(axis)
    target_perm = [target_perm[idx_] for idx_ in idx_list]
    '''
>>>>>>> 09ad8ba7
    new_node_name = node.origin.name + '_squeeze_' + str(PushTransposeSolution.transpose_number)
    node.origin = helper.make_node('Squeeze', node.origin.input, node.origin.output, new_node_name, **attrs)
    node_transpose_pass_name.add(new_node_name)
    PushTransposeSolution.transpose_number += 1
    if node.origin.name == 'encoder_tcm_decoder/conv1d_depth_wise/depthwise:0_squeeze_squeeze_52':
        aa = 1
<<<<<<< HEAD
    cur_perm_map[new_node_name] = target_perm
    return cur_perm_map


def _process_transpose_unsqueeze(node, node_list, node_transpose_pass_name, cur_perm_map):
    unsqueeze_axes = helper.get_attribute_value(node.origin.attribute[0])
    unsqueeze_axes = [idx_ + 1 for idx_ in unsqueeze_axes]

    attrs = {'axes': unsqueeze_axes}
    new_node_name = node.origin.name + '_unsqueeze_' + str(PushTransposeSolution.transpose_number)
    node.origin = helper.make_node('Unsqueeze', node.origin.input, node.origin.output, new_node_name, **attrs)
    node_transpose_pass_name.add(new_node_name)
    PushTransposeSolution.transpose_number += 1
    cur_perm_map[new_node_name] = [0, 2, 3, 1]
    return cur_perm_map


def _process_transpose_slice(node, node_list, node_transpose_pass_name, cur_perm_map):
    cur_perm = cur_perm_map[node.get_precedence_by_idx(0).origin.name]
    add_initilizer = numpy_helper.from_array(np.asarray(cur_perm).astype(np.int64), name=node.origin.name + '_initializer_' + str(
        PushTransposeSolution.transpose_number))
    PushTransposeSolution.transpose_number += 1
    node.initializers = [add_initilizer]
    node.precedence.remove(node.get_precedence_by_idx(3))
    node.in_redirect(node.get_input_by_idx(3), add_initilizer.name)
    cur_perm_map[node.origin.name] = cur_perm
    return cur_perm_map


def _process_transpose_pass_node(node, node_list, node_transpose_pass_name, cur_perm_map):
    if node.origin.op_type in _broadcast_types:
        node_list, cur_perm_map = _process_transpose_pass_broadcast(node, node_list, node_transpose_pass_name, cur_perm_map)
    elif node.origin.op_type == 'Pad':
        cur_perm_map = _process_transpose_pad(node, node_list, node_transpose_pass_name, cur_perm_map)
    elif node.origin.op_type == 'Squeeze':
        cur_perm_map = _process_transpose_squeeze(node, node_list, node_transpose_pass_name, cur_perm_map)
    elif node.origin.op_type == 'Unsqueeze':
        cur_perm_map = _process_transpose_unsqueeze(node, node_list, node_transpose_pass_name, cur_perm_map)
    elif node.origin.op_type == 'Slice':
        cur_perm_map = _process_transpose_slice(node, node_list, node_transpose_pass_name, cur_perm_map)
    else:
        for idx_ in range(len(node.precedence)):
            if node.get_precedence_by_idx(idx_).origin is None:
                aa = 1
            pred_name = node.get_precedence_by_idx(idx_).origin.name
            if pred_name in cur_perm_map:
                cur_perm_map[node.origin.name] = cur_perm_map[pred_name]
                break
    return node_list, cur_perm_map
=======
    return target_perm


def _process_transpose_pass_node(node, node_list, node_transpose_pass_name, cur_perm):
    if node.origin.op_type in _broadcast_types:
        node_list = _process_transpose_pass_broadcast(node, node_list, node_transpose_pass_name, cur_perm)
    elif node.origin.op_type == 'Pad':
        _process_transpose_pad(node, node_list, node_transpose_pass_name, cur_perm)
    if node.origin.op_type == 'Squeeze':
        cur_perm = _process_transpose_squeeze(node, node_list, node_transpose_pass_name, cur_perm)
    return node_list, cur_perm
>>>>>>> 09ad8ba7


class PushTransposeSolution(Solution):

    transpose_number = 0
    processed_conv_origin_name = set()

    def __init__(self, begin, begin_n, end_p, end):
        Solution.__init__(self, begin, begin_n, end_p, end)

    def apply(self, node_list):
        cur_perm = Solution.get_perm(self.begin_n.origin)
<<<<<<< HEAD
        cur_perm_map = {self.begin_n.origin.name: cur_perm}
=======
>>>>>>> 09ad8ba7
        print('processed current Transpose node name=' + self.begin_n.origin.name + ' of type ' + self.begin_n.origin.op_type)
        candidate_queue = list()
        visited = set()
        for successor_ in self.begin_n.successor:
            candidate_queue.append((successor_, self.begin))
        node_transpose_no_pass = list()
        node_transpose_pass = list()
        node_transpose_pass_name = set()
        while len(candidate_queue) > 0:
            (node, prev) = candidate_queue.pop(0)
            if node.origin.name in visited:
                continue
            visited.add(node.origin.name)
            if _transpose_pass(node):
                print('processed pass node name=' + node.origin.name + ' of type ' + node.origin.op_type)
                node_transpose_pass_name.add(node.origin.name)
                node_transpose_pass.append((node, prev))
                for successor_ in node.successor:
                    candidate_queue.append((successor_, node))
            else:
                print('processed no pass node name=' + node.origin.name + ' of type ' + node.origin.op_type)
                node_transpose_no_pass.append((node, prev))

        for node_pair_ in node_transpose_pass:
            (node, prev) = node_pair_
<<<<<<< HEAD
            node_list, cur_perm_map = _process_transpose_pass_node(node, node_list, node_transpose_pass_name, cur_perm_map)
=======
            node_list, cur_perm = _process_transpose_pass_node(node, node_list, node_transpose_pass_name, cur_perm)
>>>>>>> 09ad8ba7

        # add transpose
        for node_pair_ in node_transpose_no_pass:
            (node, prev) = node_pair_
<<<<<<< HEAD
            if prev.origin.name == self.begin.origin.name:
                PushTransposeSolution.processed_conv_origin_name.add(self.begin.origin.name)
                return node_list
            cur_perm = cur_perm_map[prev.origin.name]

        for node_pair_ in node_transpose_no_pass:
            node = node_pair_[0]
            for prev in node.precedence:
                if prev.origin is not None and prev.origin.name in cur_perm_map:
                    cur_perm = cur_perm_map[prev.origin.name]
                    nnode = LinkedNode(
                        helper.make_node(
                            'Transpose',
                            ['push_transpose_in' + str(PushTransposeSolution.transpose_number)],
                            ['push_transpose_out' + str(PushTransposeSolution.transpose_number)],
                            perm=cur_perm,
                            name='PushTranspose_' + str(PushTransposeSolution.transpose_number)))
                    PushTransposeSolution.transpose_number += 1
                    print("add transpose name = " + node.origin.name)
                    if node.origin.name == 'encoder_tcm_decoder/conv1d_depth_wise_1/depthwise:0_depth_to_space':
                        aa = 1
                    node_list = Solution.add_siso_node(node_list, prev, node, list(prev.output.values())[0], nnode)
=======
            nnode = LinkedNode(
                helper.make_node(
                    'Transpose',
                    ['push_transpose_in' + str(PushTransposeSolution.transpose_number)],
                    ['push_transpose_out' + str(PushTransposeSolution.transpose_number)],
                    perm=cur_perm,
                    name='PushTranspose_' + str(PushTransposeSolution.transpose_number)))
            PushTransposeSolution.transpose_number += 1
            print("add transpose name = " + node.origin.name)
            if node.origin.name == 'encoder_tcm_decoder/conv1d_depth_wise/conv1d/conv1d:0_squeeze':
                aa = 1
            if prev.origin.name == self.begin.origin.name:
                PushTransposeSolution.processed_conv_origin_name.add(self.begin.origin.name)
                return node_list
            node_list = Solution.add_siso_node(node_list, prev, node, list(prev.output.values())[0], nnode)
>>>>>>> 09ad8ba7

        node_list = Solution.delete_node_nto1(node_list, self.begin, self.begin_n, self.end_p)
        return node_list


class PushTransposeOptimizer(object):
    opt_number = 0
    @staticmethod
    def find(node_list):
        solution = None
        for n_ in node_list:
<<<<<<< HEAD
            if n_.origin.name == 'encoder_tcm_decoder/conv1d_depth_wise_4/conv1d_8/conv1d_conv':
                aa = 1
            if n_.origin.name in PushTransposeSolution.processed_conv_origin_name:
                continue
            if (n_.origin.op_type == 'Conv' or n_.origin.op_type == 'ConvTranspose') and len(n_.successor) == 1 and n_.successor[0] is not None:
=======
            if n_.origin.name in PushTransposeSolution.processed_conv_origin_name:
                return None
            if n_.origin.op_type == 'Conv' and len(n_.successor) == 1 and n_.successor[0] is not None:
>>>>>>> 09ad8ba7
                next = n_.successor[0]
                if next.origin is not None and next.origin.op_type == 'Transpose':
                    PushTransposeOptimizer.opt_number += 1
                    print('PushTransposeOptimizer.opt_number='+str(PushTransposeOptimizer.opt_number))
<<<<<<< HEAD
                    if PushTransposeOptimizer.opt_number <= 60:
=======
                    if PushTransposeOptimizer.opt_number <= 10000:
>>>>>>> 09ad8ba7
                        solution = PushTransposeSolution(n_, next, next.successor[0], None)
                        return solution
                    else:
                        return None

        return solution


def _find_an_optimization(node_list, target_opset=None):
    optimizers = [PushTransposeOptimizer, RedundantOptimizer, TransposeOptimizer, MergePadConvOptimizer]
    if target_opset is not None and target_opset >= 9:
        optimizers.append(ConvBatchNormOptimizer)

    for optm in optimizers:
        solution = optm.find(node_list)
        #if PushTransposeOptimizer.opt_number > 60:
        #    return None
        if solution is not None:
            return solution

    return None


def _apply_optimization(solution, node_list):
    return solution.apply(node_list)


def _build_onnx_model(node_list):
    regenerated = []
    for n_ in node_list:
        nodes = n_.generate()
        regenerated.extend(nodes)
    return regenerated


def _visit(name_to_node_map, n_name, result):
    node = name_to_node_map[n_name]
    if node.status == 'perm':
        return
    if node.status == 'temp':
        raise Exception("This graph is not a DAG")
    node.status = 'temp'
    for m in node.successor:
        if m.origin is not None:
            _visit(name_to_node_map, m.name, result)
    node.status = 'perm'
    result.insert(0, node.idx)


def _topological_sort(node_list):
    name_to_node_map = dict()

    def _get_unmark_node(name_to_node_map):
        for k, v in six.iteritems(name_to_node_map):
            if v.status == 'unmark':
                return k
        return None

    result = []
    name_set = set()
    for idx_, n_ in enumerate(node_list):
        setattr(n_, 'idx', idx_)

    for n_ in node_list:
        name = n_.unique_name
        name_set.add(name)
        setattr(n_, 'name', name)
        setattr(n_, 'status', 'unmark')
        name_to_node_map.update({name: n_})

    n_name = _get_unmark_node(name_to_node_map)
    while n_name:
        _visit(name_to_node_map, n_name, result)
        n_name = _get_unmark_node(name_to_node_map)

    result_nodes = [node_list[result[idx]] for idx in range(len(node_list))]
    return result_nodes


def optimize_onnx(onnx_nodes, nchw_inputs=None, inputs=None, outputs=None, target_opset=None):
    """
    Optimize onnx model by several approaches.
    :param onnx_nodes: the onnx node list in onnx model.
    :param opset opset: number of the model
    :param nchw_inputs: the name list of the inputs needed to be transposed as NCHW
    :param inputs: the model input
    :param outputs: the model output
    :return: the optimized onnx node list
    """
    node_list = LinkedNode.build_from_onnx(onnx_nodes,
                                           nchw_inputs if nchw_inputs else [],
                                           [] if inputs is None else [i_.name for i_ in inputs],
                                           [] if outputs is None else [o_.name for o_ in outputs])
    solution = _find_an_optimization(node_list)
    while solution:
        node_list = _apply_optimization(solution, node_list)
        solution = _find_an_optimization(node_list)


    if target_opset is None or target_opset < 9:
        node_list = _topological_sort(node_list)
    return _build_onnx_model(node_list)


def optimize_onnx_graph(onnx_nodes, nchw_inputs=None, inputs=None, outputs=None, initializers=None,
                        model_value_info=None, model_name=None, target_opset=None):
    """
    Optimize onnx model by several approaches.
    :param onnx_nodes: the onnx node list in onnx model.
    :param nchw_inputs: the name list of the inputs needed to be transposed as NCHW
    :param inputs: the model input
    :param outputs: the model output
    :param initializers: the model initializers
    :param model_value_info: the model value_info
    :param model_name the internal name of model
    :return: the optimized onnx graph
    """
    if target_opset < 9:
        raise Exception("target_opset = {}, Use optimize_onnx_graph for opset >= 9".format(target_opset))

    # When calling ModelComponentContainer's add_initializer(...), nothing is added into the input list.
    # However, In ONNX, for target opset < 9, initializers should also be model's (GraphProto) inputs.
    # Thus, we create ValueInfoProto objects from initializers (type: TensorProto) directly and then add them into model's input list.
    extra_inputs = []  # ValueInfoProto list of the initializers
    for tensor in initializers:
        # Sometimes (especially when creating optional input values such as RNN's initial hidden state), an initializer
        # is also one of the original model's input, so it has been added into the container's input list. If this is
        # the case, we need to skip one iteration to avoid duplicated inputs.
        if tensor.name in [value_info.name for value_info in inputs]:
            continue

        # Initializers are always tensors so we can just call make_tensor_value_info(...)
        value_info = helper.make_tensor_value_info(tensor.name, tensor.data_type, tensor.dims)
        extra_inputs.append(value_info)

    in_inputs = list(inputs) + extra_inputs
    node_list = LinkedNode.build_from_onnx(onnx_nodes,
                                           nchw_inputs if nchw_inputs else [],
                                           [] if in_inputs is None else [i_.name for i_ in in_inputs],
                                           [] if outputs is None else [o_.name for o_ in outputs],
                                           initializers)
    solution = _find_an_optimization(node_list, target_opset)
    while solution:
        node_list = _apply_optimization(solution, node_list)
        solution = _find_an_optimization(node_list, target_opset)

    node_list = [n_ for n_ in node_list if n_.origin is not None]
    regenerated = []
    for n_ in node_list:
        if n_.origin.name == 'TransposeFanIn_succ_4':
            aa = 1
        nodes = n_.generate()
        regenerated.extend(nodes)
        if len(n_.initializers) > 0:
            initializers.extend(n_.initializers)
    nodes = regenerated

    # Create a graph from its main components
    graph = helper.make_graph(nodes, model_name, inputs,
                              outputs, initializers)
    # Add extra information related to the graph
    graph.value_info.extend(model_value_info)

    new_graph = const_folding_optimizer(graph)
    return new_graph


def optimize_onnx_model(origin_model, nchw_inputs=None):
    # type: (onnx.ModelProto, list) -> onnx.ModelProto
    """
    the origin model will be updated after the optimization.
    :param origin_model:
    :param nchw_inputs:
    :return:
    """
    graph = origin_model.graph
    nodelist = list(graph.node)

    input_with_initializer = [in_ for in_ in graph.input]
    input_with_initializer += [in_ for in_ in graph.initializer]
    opt_graph = optimize_onnx_graph(nodelist,
                                    nchw_inputs=nchw_inputs,
                                    inputs=graph.input,
                                    outputs=graph.output,
                                    initializers=graph.initializer,
                                    model_value_info=graph.value_info,
                                    model_name=graph.name,
                                    target_opset=next(opset_.version for opset_ in origin_model.opset_import)
                                    )

    origin_model.graph.CopyFrom(opt_graph)
    return origin_model<|MERGE_RESOLUTION|>--- conflicted
+++ resolved
@@ -846,11 +846,7 @@
         return solution
 
 
-<<<<<<< HEAD
 _transpose_pass_type_set = {'Add', 'Mul', 'Pad', 'Squeeze', 'Unsqueeze'}
-=======
-_transpose_pass_type_set = {'Add', 'Mul', 'Pad', 'Squeeze'}
->>>>>>> 09ad8ba7
 _broadcast_types = {'Add', 'Mul'}
 
 def _transpose_pass(node):
@@ -858,11 +854,7 @@
         if suc_.origin is None:
             return False
 
-<<<<<<< HEAD
     if node.element_wise or node.origin.op_type == 'Slice':
-=======
-    if node.element_wise:
->>>>>>> 09ad8ba7
         return True
 
     if node.origin.op_type in _transpose_pass_type_set:
@@ -878,20 +870,13 @@
     return target_perm
 
 
-<<<<<<< HEAD
 def _process_transpose_pass_broadcast(node, node_list, node_transpose_pass_name, cur_perm_map):
-=======
-def _process_transpose_pass_broadcast(node, node_list, node_transpose_pass_name, cur_perm):
->>>>>>> 09ad8ba7
     count_init = 0
     init_pred = None
     init_idx = None
     count_pass_node = 0
     add_transpose_idx_list = []
-<<<<<<< HEAD
     cur_perm = None
-=======
->>>>>>> 09ad8ba7
     for idx_ in range(len(node.precedence)):
         pred = node.get_precedence_by_idx(idx_)
         if pred.origin is None:
@@ -903,7 +888,6 @@
         else:
             add_transpose_idx_list.append(idx_)
 
-<<<<<<< HEAD
         if pred.origin is not None and pred.origin.name in cur_perm_map:
             cur_perm = cur_perm_map[pred.origin.name]
 
@@ -914,9 +898,6 @@
         aa = 1
 
     if cur_perm is None:
-=======
-    if node.origin.name == 'encoder_tcm_decoder/conv1d_depth_wise/add':
->>>>>>> 09ad8ba7
         aa = 1
 
     if count_init == 1:
@@ -933,11 +914,8 @@
     else:
         for add_transpose_idx_ in add_transpose_idx_list:
             prev = node.get_precedence_by_idx(add_transpose_idx_)
-<<<<<<< HEAD
             if PushTransposeSolution.transpose_number == 103:
                 aa = 1
-=======
->>>>>>> 09ad8ba7
             nnode = LinkedNode(
                 helper.make_node(
                     'Transpose',
@@ -948,7 +926,6 @@
             PushTransposeSolution.transpose_number += 1
             node_list = Solution.add_siso_node(node_list, prev, node, list(prev.output.values())[0], nnode)
 
-<<<<<<< HEAD
     cur_perm_map[node.origin.name] = cur_perm
     return node_list, cur_perm_map
 
@@ -958,15 +935,6 @@
     pads_tensor = node.get_precedence_by_idx(1)
     pads_value = numpy_helper.to_array(pads_tensor.tensors[0])
     cur_perm = cur_perm_map[node.get_precedence_by_idx(0).origin.name]
-=======
-    return node_list
-
-
-def _process_transpose_pad(node, node_list, node_transpose_pass_name, cur_perm):
-    # TODO: old pad before 11
-    pads_tensor = node.get_precedence_by_idx(1)
-    pads_value = numpy_helper.to_array(pads_tensor.tensors[0])
->>>>>>> 09ad8ba7
     target_perm = _get_reverse_perm(cur_perm)
     target_perm_shift = [perm_ + len(target_perm) for perm_ in target_perm]
     reshape_perm = target_perm + target_perm_shift
@@ -977,18 +945,12 @@
     node.initializers = [add_initilizer]
     node.precedence.remove(node.get_precedence_by_idx(1))
     node.in_redirect(node.get_input_by_idx(1), add_initilizer.name)
-<<<<<<< HEAD
     cur_perm_map[node.origin.name] = cur_perm
     return cur_perm_map
 
 
 def _process_transpose_squeeze(node, node_list, node_transpose_pass_name, cur_perm_map):
     cur_perm = cur_perm_map[node.get_precedence_by_idx(0).origin.name]
-=======
-
-
-def _process_transpose_squeeze(node, node_list, node_transpose_pass_name, cur_perm):
->>>>>>> 09ad8ba7
     squeeze_axes = helper.get_attribute_value(node.origin.attribute[0])
     squeeze_axes = [cur_perm[idx_] for idx_ in squeeze_axes]
     attrs = {'axes': squeeze_axes}
@@ -1002,30 +964,12 @@
     for idx_ in range(len(temp_perm)):
         temp_perm[idx_] = temp_perm[idx_] - sub_list[temp_perm[idx_]]
     target_perm = temp_perm
-<<<<<<< HEAD
-=======
-    '''
-    for axis in squeeze_axes:
-
-
-
-    for axis in squeeze_axes:
-        for idx_ in range(len(cur_perm)):
-            if cur_perm[idx_] > cur_perm[axis]:
-                target_perm[idx_] -= 1
-    idx_list = list(range(len(cur_perm)))
-    for axis in squeeze_axes:
-        idx_list.remove(axis)
-    target_perm = [target_perm[idx_] for idx_ in idx_list]
-    '''
->>>>>>> 09ad8ba7
     new_node_name = node.origin.name + '_squeeze_' + str(PushTransposeSolution.transpose_number)
     node.origin = helper.make_node('Squeeze', node.origin.input, node.origin.output, new_node_name, **attrs)
     node_transpose_pass_name.add(new_node_name)
     PushTransposeSolution.transpose_number += 1
     if node.origin.name == 'encoder_tcm_decoder/conv1d_depth_wise/depthwise:0_squeeze_squeeze_52':
         aa = 1
-<<<<<<< HEAD
     cur_perm_map[new_node_name] = target_perm
     return cur_perm_map
 
@@ -1075,19 +1019,6 @@
                 cur_perm_map[node.origin.name] = cur_perm_map[pred_name]
                 break
     return node_list, cur_perm_map
-=======
-    return target_perm
-
-
-def _process_transpose_pass_node(node, node_list, node_transpose_pass_name, cur_perm):
-    if node.origin.op_type in _broadcast_types:
-        node_list = _process_transpose_pass_broadcast(node, node_list, node_transpose_pass_name, cur_perm)
-    elif node.origin.op_type == 'Pad':
-        _process_transpose_pad(node, node_list, node_transpose_pass_name, cur_perm)
-    if node.origin.op_type == 'Squeeze':
-        cur_perm = _process_transpose_squeeze(node, node_list, node_transpose_pass_name, cur_perm)
-    return node_list, cur_perm
->>>>>>> 09ad8ba7
 
 
 class PushTransposeSolution(Solution):
@@ -1100,10 +1031,7 @@
 
     def apply(self, node_list):
         cur_perm = Solution.get_perm(self.begin_n.origin)
-<<<<<<< HEAD
         cur_perm_map = {self.begin_n.origin.name: cur_perm}
-=======
->>>>>>> 09ad8ba7
         print('processed current Transpose node name=' + self.begin_n.origin.name + ' of type ' + self.begin_n.origin.op_type)
         candidate_queue = list()
         visited = set()
@@ -1129,16 +1057,11 @@
 
         for node_pair_ in node_transpose_pass:
             (node, prev) = node_pair_
-<<<<<<< HEAD
             node_list, cur_perm_map = _process_transpose_pass_node(node, node_list, node_transpose_pass_name, cur_perm_map)
-=======
-            node_list, cur_perm = _process_transpose_pass_node(node, node_list, node_transpose_pass_name, cur_perm)
->>>>>>> 09ad8ba7
 
         # add transpose
         for node_pair_ in node_transpose_no_pass:
             (node, prev) = node_pair_
-<<<<<<< HEAD
             if prev.origin.name == self.begin.origin.name:
                 PushTransposeSolution.processed_conv_origin_name.add(self.begin.origin.name)
                 return node_list
@@ -1161,23 +1084,6 @@
                     if node.origin.name == 'encoder_tcm_decoder/conv1d_depth_wise_1/depthwise:0_depth_to_space':
                         aa = 1
                     node_list = Solution.add_siso_node(node_list, prev, node, list(prev.output.values())[0], nnode)
-=======
-            nnode = LinkedNode(
-                helper.make_node(
-                    'Transpose',
-                    ['push_transpose_in' + str(PushTransposeSolution.transpose_number)],
-                    ['push_transpose_out' + str(PushTransposeSolution.transpose_number)],
-                    perm=cur_perm,
-                    name='PushTranspose_' + str(PushTransposeSolution.transpose_number)))
-            PushTransposeSolution.transpose_number += 1
-            print("add transpose name = " + node.origin.name)
-            if node.origin.name == 'encoder_tcm_decoder/conv1d_depth_wise/conv1d/conv1d:0_squeeze':
-                aa = 1
-            if prev.origin.name == self.begin.origin.name:
-                PushTransposeSolution.processed_conv_origin_name.add(self.begin.origin.name)
-                return node_list
-            node_list = Solution.add_siso_node(node_list, prev, node, list(prev.output.values())[0], nnode)
->>>>>>> 09ad8ba7
 
         node_list = Solution.delete_node_nto1(node_list, self.begin, self.begin_n, self.end_p)
         return node_list
@@ -1189,26 +1095,16 @@
     def find(node_list):
         solution = None
         for n_ in node_list:
-<<<<<<< HEAD
             if n_.origin.name == 'encoder_tcm_decoder/conv1d_depth_wise_4/conv1d_8/conv1d_conv':
                 aa = 1
             if n_.origin.name in PushTransposeSolution.processed_conv_origin_name:
                 continue
             if (n_.origin.op_type == 'Conv' or n_.origin.op_type == 'ConvTranspose') and len(n_.successor) == 1 and n_.successor[0] is not None:
-=======
-            if n_.origin.name in PushTransposeSolution.processed_conv_origin_name:
-                return None
-            if n_.origin.op_type == 'Conv' and len(n_.successor) == 1 and n_.successor[0] is not None:
->>>>>>> 09ad8ba7
                 next = n_.successor[0]
                 if next.origin is not None and next.origin.op_type == 'Transpose':
                     PushTransposeOptimizer.opt_number += 1
                     print('PushTransposeOptimizer.opt_number='+str(PushTransposeOptimizer.opt_number))
-<<<<<<< HEAD
-                    if PushTransposeOptimizer.opt_number <= 60:
-=======
-                    if PushTransposeOptimizer.opt_number <= 10000:
->>>>>>> 09ad8ba7
+                    if PushTransposeOptimizer.opt_number <= 100000:
                         solution = PushTransposeSolution(n_, next, next.successor[0], None)
                         return solution
                     else:
