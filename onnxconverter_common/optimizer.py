--- conflicted
+++ resolved
@@ -417,9 +417,6 @@
 
     def apply(self, node_list):
         node = self.begin_n  # type: LinkedNode
-        print('Solution begin_n node name='+self.begin_n.origin.name)
-        if self.begin_n.origin.name == 'Identity46':
-            aa = 1
         if len(node.successor) > 1:
             node_list = self.delete_node_1ton(node_list, self.begin, node, self.end)
         else:
@@ -429,7 +426,7 @@
                 node_list = self.delete_node_nto1(node_list, self.begin, node, end)
                 node = self.end if self.end is None else end
 
-        return node_list, True
+        return node_list
 
 
 # Match two perms where the merge is identity, this is order sensitive.
@@ -461,7 +458,7 @@
             node_list = self.delete_node_1ton(node_list, self.begin_n, self.end_p, self.end)
             self.begin_n.origin = helper.make_node('Transpose', self.begin_n.origin.input, self.begin_n.origin.output,
                                                    self.begin_n.origin.name, perm=perm_f)
-        return node_list, True
+        return node_list
 
 
 class MoveForwardSolution(Solution):
@@ -482,7 +479,7 @@
                 self.end.precedence[i_] = self.begin_n
                 break
         self.begin_n.successor[0] = self.end
-        return node_list, True
+        return node_list
 
 
 class FanOutSolution(Solution):
@@ -514,7 +511,7 @@
             node_list = Solution.add_siso_node(node_list, self.end_p, suc, list(self.end_p.output.values())[0], nnode)
 
         node_list = Solution.delete_node_1ton(node_list, self.begin, self.begin_n, self.end_p)
-        return node_list, True
+        return node_list
 
 
 class TransposeFanOutSolution(Solution):
@@ -525,7 +522,7 @@
         for suc_ in successor_list:
             node_list = Solution.delete_node_1ton(node_list, self.begin_n, suc_, suc_.successor[0])
         node_list = Solution.delete_node_1ton(node_list, self.begin, self.begin_n, self.begin_n.successor)
-        return node_list, True
+        return node_list
 
 
 class FanInSolution(Solution):
@@ -577,7 +574,7 @@
 
         for branch in precedence_list:
             node_list = Solution.delete_node_1ton(node_list, branch.get_precedence_by_idx(0), branch, self.begin)
-        return node_list, True
+        return node_list
 
 
 class MergePadConvSolution(Solution):
@@ -604,7 +601,7 @@
         auto_pad_value = helper.get_attribute_value(self.end_p.origin.attribute[0])
         if auto_pad_value == b'SAME_UPPER' or auto_pad_value == b'SAME_LOWER':
             MergePadConvSolution.processed_unique_name.add(self.begin_n.unique_name)
-            return node_list, False
+            return node_list
 
         for attr_idx in range(len(self.end_p.origin.attribute)):
             if attr_idx == 0:
@@ -624,7 +621,7 @@
 
         node_list = Solution.delete_node_nto1(node_list, self.begin, self.begin_n, self.end_p)
 
-        return node_list, True
+        return node_list
 
 
 class NextToOutputSolution(Solution):
@@ -647,7 +644,7 @@
             raise Exception("begin output is not found for NextToOutputSolution for tensor " + self.begin_n.single_output)
 
         node_list.remove(self.begin_n)
-        return node_list, True
+        return node_list
 
 
 class ConvBatchNormSolution(Solution):
@@ -690,7 +687,7 @@
 
         node_list.remove(self.end_p)
 
-        return node_list, True
+        return node_list
 
 
 class RedundantOptimizer(object):
@@ -906,22 +903,13 @@
     prev.successor.remove(node)
     node.precedence.remove(prev)
     node.in_redirect(node.get_input_by_idx(init_idx), add_initilizer.name)
-<<<<<<< HEAD
-=======
     return node
->>>>>>> 4fc22191
 
 
 _broadcast_flip_whitelist = {'Transpose', 'Conv', 'BatchNormalization', 'Resize', 'Relu'}
 
-<<<<<<< HEAD
 
 def _get_broadcast_info(node, node_transpose_pass_name, cur_perm_map):
-=======
-def _process_transpose_pass_broadcast(node, node_list, node_transpose_pass_name, cur_perm_map):
-    if node.origin.name == 'rpn_model/rpn_conv_shared/BiasAdd_add':
-        aa = 1
->>>>>>> 4fc22191
     count_init = 0
     init_pred = None
     init_idx = None
@@ -942,7 +930,6 @@
         if pred.origin is not None and pred.unique_name in cur_perm_map:
             cur_perm = cur_perm_map[pred.unique_name]
 
-<<<<<<< HEAD
     return count_init, init_pred, init_idx, count_pass_node, add_transpose_idx_list, cur_perm
 
 
@@ -971,27 +958,19 @@
     count_init, init_pred, init_idx, count_pass_node, add_transpose_idx_list, cur_perm \
         = _get_broadcast_info(node, node_transpose_pass_name, cur_perm_map)
 
-=======
->>>>>>> 4fc22191
     cur_perm_map[node.unique_name] = cur_perm
 
     if count_init == 1:
         init_pred_value = numpy_helper.to_array(init_pred.tensors[0])
-<<<<<<< HEAD
         _update_broadcast_from_initializers(node, init_pred_value, cur_perm, init_idx)
-=======
-        node = _update_broadcast_from_initializers(node, init_pred_value, cur_perm, init_idx)
->>>>>>> 4fc22191
     elif count_pass_node == 2:
         pass
     else:
-        can_process = True
         for add_transpose_idx_ in add_transpose_idx_list:
             prev = node.get_precedence_by_idx(add_transpose_idx_)
             if prev.origin.op_type == 'Identity':
                 while prev.origin is not None and prev.origin.op_type == 'Identity':
                     prev = prev.get_precedence_by_idx(0)
-<<<<<<< HEAD
                 if prev.origin is None:
                     init_pred_value = numpy_helper.to_array(prev.tensors[0])
                     _update_broadcast_from_initializers(node, init_pred_value, cur_perm, add_transpose_idx_)
@@ -1007,41 +986,9 @@
                 node_list = Solution.add_siso_node(node_list, prev, node, list(prev.output.values())[0], nnode)
 
     return node_list, cur_perm_map
-=======
-                if prev.origin is not None:
-                    can_process = False
-                    break
-            elif prev.origin.op_type not in _broadcast_flip_whitelist:
-                can_process = False
-                break
-
-        if can_process:
-            for add_transpose_idx_ in add_transpose_idx_list:
-                prev = node.get_precedence_by_idx(add_transpose_idx_)
-                if prev.origin.op_type == 'Identity':
-                    while prev.origin is not None and prev.origin.op_type == 'Identity':
-                        prev = prev.get_precedence_by_idx(0)
-                    if prev.origin is None:
-                        init_pred_value = numpy_helper.to_array(prev.tensors[0])
-                        node = _update_broadcast_from_initializers(node, init_pred_value, cur_perm, add_transpose_idx_)
-                elif prev.origin.op_type in _broadcast_flip_whitelist:
-                    nnode = LinkedNode(
-                        helper.make_node(
-                            'Transpose',
-                            ['push_transpose_in' + str(PushTransposeSolution.transpose_number)],
-                            ['push_transpose_out' + str(PushTransposeSolution.transpose_number)],
-                            perm=_get_reverse_perm(cur_perm),
-                            name='PushTranspose_' + str(PushTransposeSolution.transpose_number)))
-                    PushTransposeSolution.transpose_number += 1
-                    node_list = Solution.add_siso_node(node_list, prev, node, list(prev.output.values())[0], nnode)
-        else:
-            return node_list, cur_perm_map, False
-
-    return node_list, cur_perm_map, True
->>>>>>> 4fc22191
-
-
-def _process_transpose_pad(node, node_list, node_transpose_pass_name, cur_perm_map, init_conv_name):
+
+
+def _process_transpose_pad(node, node_list, node_transpose_pass_name, cur_perm_map):
     pad_tensor = node.get_precedence_by_idx(1)
     if pad_tensor is None:
         pads_value = numpy_helper.to_array(node.initializers[0])
@@ -1063,7 +1010,7 @@
     return cur_perm_map
 
 
-def _process_transpose_squeeze(node, node_list, node_transpose_pass_name, cur_perm_map, init_conv_name):
+def _process_transpose_squeeze(node, node_list, node_transpose_pass_name, cur_perm_map):
     cur_perm = cur_perm_map[node.get_precedence_by_idx(0).unique_name]
     squeeze_axes = helper.get_attribute_value(node.origin.attribute[0])
     squeeze_axes = [cur_perm[idx_] for idx_ in squeeze_axes]
@@ -1085,7 +1032,7 @@
     return cur_perm_map
 
 
-def _process_transpose_unsqueeze(node, node_list, node_transpose_pass_name, cur_perm_map, init_conv_name):
+def _process_transpose_unsqueeze(node, node_list, node_transpose_pass_name, cur_perm_map):
     unsqueeze_axes = helper.get_attribute_value(node.origin.attribute[0])
     unsqueeze_axes = [idx_ + 1 for idx_ in unsqueeze_axes]
 
@@ -1097,7 +1044,7 @@
     return cur_perm_map
 
 
-def _process_transpose_slice(node, node_list, node_transpose_pass_name, cur_perm_map, init_conv_name):
+def _process_transpose_slice(node, node_list, node_transpose_pass_name, cur_perm_map):
     cur_perm = cur_perm_map[node.get_precedence_by_idx(0).unique_name]
     add_initilizer = numpy_helper.from_array(np.asarray(cur_perm).astype(np.int64), name=node.origin.name + '_initializer_' + str(
         PushTransposeSolution.transpose_number))
@@ -1113,9 +1060,8 @@
     type_func_map = {'Pad': _process_transpose_pad, 'Squeeze': _process_transpose_squeeze, 'Unsqueeze': _process_transpose_unsqueeze,
                      'Slice': _process_transpose_slice}
 
-    success = True
     if node.origin.op_type in _broadcast_types:
-        node_list, cur_perm_map, success = _process_transpose_pass_broadcast(node, node_list, node_transpose_pass_name, cur_perm_map)
+        node_list, cur_perm_map = _process_transpose_pass_broadcast(node, node_list, node_transpose_pass_name, cur_perm_map)
     elif node.origin.op_type in type_func_map:
         cur_perm_map = type_func_map[node.origin.op_type](node, node_list, node_transpose_pass_name, cur_perm_map)
     else:
@@ -1124,7 +1070,7 @@
             if pred_name in cur_perm_map:
                 cur_perm_map[node.unique_name] = cur_perm_map[pred_name]
                 break
-    return node_list, cur_perm_map, success
+    return node_list, cur_perm_map
 
 
 class PushTransposeSolution(Solution):
@@ -1137,10 +1083,6 @@
         Solution.__init__(self, begin, begin_n, end_p, end)
 
     def apply(self, node_list):
-<<<<<<< HEAD
-=======
-        print('Process Transpose node ' + self.begin_n.unique_name + ' with prev node ' + self.begin.unique_name)
->>>>>>> 4fc22191
         PushTransposeSolution.processed_unique_name.add(self.begin.unique_name)
         cur_perm = Solution.get_perm(self.begin_n.origin)
         cur_perm_map = {self.begin_n.unique_name: cur_perm}
@@ -1173,21 +1115,14 @@
 
         for node_pair_ in node_transpose_pass:
             (node, prev) = node_pair_
-            node_list, cur_perm_map, success = _process_transpose_pass_node(node, node_list, node_transpose_pass_name, cur_perm_map)
-            if not success:
-                return node_list, False
-
-        # add transpose
+            node_list, cur_perm_map = _process_transpose_pass_node(node, node_list, node_transpose_pass_name, cur_perm_map)
+
         # add transpose
         for node_pair_ in node_transpose_no_pass:
             (node, prev) = node_pair_
             if prev.unique_name == self.begin.unique_name:
                 PushTransposeSolution.processed_unique_name.add(self.begin.unique_name)
-<<<<<<< HEAD
                 return node_list
-=======
-                return node_list, False
->>>>>>> 4fc22191
             cur_perm = cur_perm_map[prev.unique_name]
 
         for node_pair_ in node_transpose_no_pass:
@@ -1221,7 +1156,7 @@
                     node_list = Solution.add_siso_node(node_list, prev, node, list(prev.output.values())[0], nnode)
 
         node_list = Solution.delete_node_nto1(node_list, self.begin, self.begin_n, self.end_p)
-        return node_list, True
+        return node_list
 
 
 _nchw_input_node_type = ['Conv', 'ConvTranspose', 'BatchNormalization']
@@ -1272,8 +1207,6 @@
 def _build_onnx_model(node_list):
     regenerated = []
     for n_ in node_list:
-        if n_.origin.name == 'rpn_model/rpn_conv_shared/BiasAdd_add':
-            aa = 1
         nodes = n_.generate()
         regenerated.extend(nodes)
     return regenerated
@@ -1339,11 +1272,7 @@
                                            [] if outputs is None else [o_.name for o_ in outputs])
     solution = _find_an_optimization(node_list)
     while solution:
-        temp_node_list, success = _apply_optimization(solution, node_list)
-        if node.origin.name == 'rpn_model/rpn_conv_shared/BiasAdd_add':
-            print('add input = ' + str(node.input) + ' with type ' + solution.type)
-        if success:
-            node_list = temp_node_list
+        node_list = _apply_optimization(solution, node_list)
         solution = _find_an_optimization(node_list)
 
     if target_opset is None or target_opset < 9:
@@ -1390,19 +1319,12 @@
                                            initializers)
     solution = _find_an_optimization(node_list, target_opset)
     while solution:
-        temp_node_list, success = _apply_optimization(solution, node_list)
-        for node in node_list:
-            if node.origin.name == 'rpn_model/rpn_conv_shared/BiasAdd_add':
-                print('add input = ' + str(node.input) + ' with type ' + solution.type)
-        if success:
-            node_list = temp_node_list
-        solution = _find_an_optimization(node_list)
+        node_list = _apply_optimization(solution, node_list)
+        solution = _find_an_optimization(node_list, target_opset)
 
     node_list = [n_ for n_ in node_list if n_.origin is not None]
     regenerated = []
     for n_ in node_list:
-        if n_.origin.name == 'rpn_model/rpn_conv_shared/BiasAdd_add':
-            aa = 1
         nodes = n_.generate()
         regenerated.extend(nodes)
         if len(n_.initializers) > 0:
